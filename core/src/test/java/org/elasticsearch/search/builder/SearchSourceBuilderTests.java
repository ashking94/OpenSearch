/*
 * Licensed to Elasticsearch under one or more contributor
 * license agreements. See the NOTICE file distributed with
 * this work for additional information regarding copyright
 * ownership. Elasticsearch licenses this file to you under
 * the Apache License, Version 2.0 (the "License"); you may
 * not use this file except in compliance with the License.
 * You may obtain a copy of the License at
 *
 *    http://www.apache.org/licenses/LICENSE-2.0
 *
 * Unless required by applicable law or agreed to in writing,
 * software distributed under the License is distributed on an
 * "AS IS" BASIS, WITHOUT WARRANTIES OR CONDITIONS OF ANY
 * KIND, either express or implied.  See the License for the
 * specific language governing permissions and limitations
 * under the License.
 */

package org.elasticsearch.search.builder;

import org.elasticsearch.Version;
import org.elasticsearch.cluster.ClusterState;
import org.elasticsearch.cluster.metadata.IndexMetaData;
import org.elasticsearch.cluster.metadata.MetaData;
import org.elasticsearch.cluster.service.ClusterService;
import org.elasticsearch.common.ParseFieldMatcher;
import org.elasticsearch.common.bytes.BytesArray;
import org.elasticsearch.common.bytes.BytesReference;
import org.elasticsearch.common.inject.AbstractModule;
import org.elasticsearch.common.inject.Injector;
import org.elasticsearch.common.inject.ModulesBuilder;
import org.elasticsearch.common.inject.util.Providers;
import org.elasticsearch.common.io.stream.BytesStreamOutput;
import org.elasticsearch.common.io.stream.NamedWriteableAwareStreamInput;
import org.elasticsearch.common.io.stream.NamedWriteableRegistry;
import org.elasticsearch.common.io.stream.StreamInput;
import org.elasticsearch.common.settings.Setting;
import org.elasticsearch.common.settings.Settings;
import org.elasticsearch.common.settings.SettingsModule;
import org.elasticsearch.common.text.Text;
import org.elasticsearch.common.unit.TimeValue;
import org.elasticsearch.common.xcontent.ToXContent;
import org.elasticsearch.common.xcontent.XContentBuilder;
import org.elasticsearch.common.xcontent.XContentFactory;
import org.elasticsearch.common.xcontent.XContentParser;
import org.elasticsearch.common.xcontent.XContentType;
import org.elasticsearch.env.Environment;
import org.elasticsearch.index.Index;
import org.elasticsearch.index.query.QueryBuilders;
import org.elasticsearch.index.query.QueryParseContext;
import org.elasticsearch.indices.IndicesModule;
import org.elasticsearch.indices.breaker.CircuitBreakerService;
import org.elasticsearch.indices.breaker.NoneCircuitBreakerService;
import org.elasticsearch.indices.query.IndicesQueriesRegistry;
import org.elasticsearch.script.Script;
import org.elasticsearch.script.ScriptModule;
import org.elasticsearch.script.ScriptService;
import org.elasticsearch.search.SearchModule;
import org.elasticsearch.search.aggregations.AggregationBuilders;
import org.elasticsearch.search.aggregations.AggregatorParsers;
import org.elasticsearch.search.fetch.source.FetchSourceContext;
import org.elasticsearch.search.highlight.HighlightBuilderTests;
import org.elasticsearch.search.rescore.QueryRescoreBuilderTests;
import org.elasticsearch.search.rescore.QueryRescorerBuilder;
import org.elasticsearch.search.searchafter.SearchAfterBuilder;
import org.elasticsearch.search.slice.SliceBuilder;
import org.elasticsearch.search.sort.FieldSortBuilder;
import org.elasticsearch.search.sort.ScoreSortBuilder;
import org.elasticsearch.search.sort.ScriptSortBuilder.ScriptSortType;
import org.elasticsearch.search.sort.SortBuilders;
import org.elasticsearch.search.sort.SortOrder;
import org.elasticsearch.search.suggest.SuggestBuilderTests;
import org.elasticsearch.search.suggest.Suggesters;
import org.elasticsearch.test.AbstractQueryTestCase;
import org.elasticsearch.test.ESTestCase;
import org.elasticsearch.test.IndexSettingsModule;
import org.elasticsearch.test.InternalSettingsPlugin;
import org.elasticsearch.test.VersionUtils;
import org.elasticsearch.threadpool.ThreadPool;
import org.junit.AfterClass;
import org.junit.BeforeClass;

import java.io.IOException;
import java.util.ArrayList;
import java.util.Collections;
import java.util.List;
import java.util.concurrent.TimeUnit;

import static org.elasticsearch.test.ClusterServiceUtils.createClusterService;
import static org.elasticsearch.test.ClusterServiceUtils.setState;
import static org.hamcrest.Matchers.equalTo;

public class SearchSourceBuilderTests extends ESTestCase {
    private static Injector injector;

    private static NamedWriteableRegistry namedWriteableRegistry;

    private static IndicesQueriesRegistry indicesQueriesRegistry;

    private static Index index;

    private static AggregatorParsers aggParsers;

    private static Suggesters suggesters;

    private static String[] currentTypes;

    private static ParseFieldMatcher parseFieldMatcher;

    @BeforeClass
    public static void init() throws IOException {
        // we have to prefer CURRENT since with the range of versions we support
        // it's rather unlikely to get the current actually.
        Version version = randomBoolean() ? Version.CURRENT
                : VersionUtils.randomVersionBetween(random(), Version.V_2_0_0_beta1, Version.CURRENT);
        Settings settings = Settings.builder()
                .put("node.name", AbstractQueryTestCase.class.toString())
                .put(Environment.PATH_HOME_SETTING.getKey(), createTempDir())
                .put(ScriptService.SCRIPT_AUTO_RELOAD_ENABLED_SETTING.getKey(), false).build();

        namedWriteableRegistry = new NamedWriteableRegistry();
        index = new Index(randomAsciiOfLengthBetween(1, 10), "_na_");
        Settings indexSettings = Settings.builder().put(IndexMetaData.SETTING_VERSION_CREATED, version).build();
        final ThreadPool threadPool = new ThreadPool(settings);
        final ClusterService clusterService = createClusterService(threadPool);
        setState(clusterService, new ClusterState.Builder(clusterService.state()).metaData(new MetaData.Builder()
                .put(new IndexMetaData.Builder(index.getName()).settings(indexSettings).numberOfShards(1).numberOfReplicas(0))));
        ScriptModule scriptModule = newTestScriptModule();
        List<Setting<?>> scriptSettings = scriptModule.getSettings();
        scriptSettings.add(InternalSettingsPlugin.VERSION_CREATED);
        SettingsModule settingsModule = new SettingsModule(settings, scriptSettings, Collections.emptyList());
        injector = new ModulesBuilder().add(
                (b) -> {
                    b.bind(Environment.class).toInstance(new Environment(settings));
                    b.bind(ThreadPool.class).toInstance(threadPool);
<<<<<<< HEAD
                }, settingsModule,
                scriptModule, new IndicesModule(namedWriteableRegistry, Collections.emptyList()) {
=======
                    b.bind(ScriptService.class).toInstance(scriptModule.getScriptService());
                },
                settingsModule,
                new IndicesModule(namedWriteableRegistry) {
>>>>>>> 0b2baa7f
                    @Override
                    protected void configure() {
                        bindMapperExtension();
                    }
                },
                new SearchModule(settings, namedWriteableRegistry) {
                    @Override
                    protected void configureSearch() {
                        // Skip me
                    }
                },
                new IndexSettingsModule(index, settings),
                new AbstractModule() {
                    @Override
                    protected void configure() {
                        bind(ClusterService.class).toProvider(Providers.of(clusterService));
                        bind(CircuitBreakerService.class).to(NoneCircuitBreakerService.class);
                        bind(NamedWriteableRegistry.class).toInstance(namedWriteableRegistry);
                    }
                }
        ).createInjector();
        aggParsers = injector.getInstance(AggregatorParsers.class);
        suggesters = injector.getInstance(Suggesters.class);
        // create some random type with some default field, those types will
        // stick around for all of the subclasses
        currentTypes = new String[randomIntBetween(0, 5)];
        for (int i = 0; i < currentTypes.length; i++) {
            String type = randomAsciiOfLengthBetween(1, 10);
            currentTypes[i] = type;
        }
        indicesQueriesRegistry = injector.getInstance(IndicesQueriesRegistry.class);
        parseFieldMatcher = ParseFieldMatcher.STRICT;
    }

    @AfterClass
    public static void afterClass() throws Exception {
        injector.getInstance(ClusterService.class).close();
        terminate(injector.getInstance(ThreadPool.class));
        injector = null;
        index = null;
        aggParsers = null;
        suggesters = null;
        currentTypes = null;
        namedWriteableRegistry = null;
    }

    protected final SearchSourceBuilder createSearchSourceBuilder() throws IOException {
        SearchSourceBuilder builder = new SearchSourceBuilder();
        if (randomBoolean()) {
            builder.from(randomIntBetween(0, 10000));
        }
        if (randomBoolean()) {
            builder.size(randomIntBetween(0, 10000));
        }
        if (randomBoolean()) {
            builder.explain(randomBoolean());
        }
        if (randomBoolean()) {
            builder.version(randomBoolean());
        }
        if (randomBoolean()) {
            builder.trackScores(randomBoolean());
        }
        if (randomBoolean()) {
            builder.minScore(randomFloat() * 1000);
        }
        if (randomBoolean()) {
            builder.timeout(new TimeValue(randomIntBetween(1, 100), randomFrom(TimeUnit.values())));
        }
        if (randomBoolean()) {
            builder.terminateAfter(randomIntBetween(1, 100000));
        }
        // if (randomBoolean()) {
        // builder.defaultRescoreWindowSize(randomIntBetween(1, 100));
        // }
        if (randomBoolean()) {
            int fieldsSize = randomInt(25);
            List<String> fields = new ArrayList<>(fieldsSize);
            for (int i = 0; i < fieldsSize; i++) {
                fields.add(randomAsciiOfLengthBetween(5, 50));
            }
            builder.storedFields(fields);
        }
        if (randomBoolean()) {
            int fieldDataFieldsSize = randomInt(25);
            for (int i = 0; i < fieldDataFieldsSize; i++) {
                builder.docValueField(randomAsciiOfLengthBetween(5, 50));
            }
        }
        if (randomBoolean()) {
            int scriptFieldsSize = randomInt(25);
            for (int i = 0; i < scriptFieldsSize; i++) {
                if (randomBoolean()) {
                    builder.scriptField(randomAsciiOfLengthBetween(5, 50), new Script("foo"), randomBoolean());
                } else {
                    builder.scriptField(randomAsciiOfLengthBetween(5, 50), new Script("foo"));
                }
            }
        }
        if (randomBoolean()) {
            FetchSourceContext fetchSourceContext;
            int branch = randomInt(5);
            String[] includes = new String[randomIntBetween(0, 20)];
            for (int i = 0; i < includes.length; i++) {
                includes[i] = randomAsciiOfLengthBetween(5, 20);
            }
            String[] excludes = new String[randomIntBetween(0, 20)];
            for (int i = 0; i < excludes.length; i++) {
                excludes[i] = randomAsciiOfLengthBetween(5, 20);
            }
            switch (branch) {
                case 0:
                    fetchSourceContext = new FetchSourceContext(randomBoolean());
                    break;
                case 1:
                    fetchSourceContext = new FetchSourceContext(includes, excludes);
                    break;
                case 2:
                    fetchSourceContext = new FetchSourceContext(randomAsciiOfLengthBetween(5, 20), randomAsciiOfLengthBetween(5, 20));
                    break;
                case 3:
                    fetchSourceContext = new FetchSourceContext(true, includes, excludes);
                    break;
                case 4:
                    fetchSourceContext = new FetchSourceContext(includes);
                    break;
                case 5:
                    fetchSourceContext = new FetchSourceContext(randomAsciiOfLengthBetween(5, 20));
                    break;
                default:
                    throw new IllegalStateException();
            }
            builder.fetchSource(fetchSourceContext);
        }
        if (randomBoolean()) {
            int size = randomIntBetween(0, 20);
            List<String> statsGroups = new ArrayList<>(size);
            for (int i = 0; i < size; i++) {
                statsGroups.add(randomAsciiOfLengthBetween(5, 20));
            }
            builder.stats(statsGroups);
        }
        if (randomBoolean()) {
            int indexBoostSize = randomIntBetween(1, 10);
            for (int i = 0; i < indexBoostSize; i++) {
                builder.indexBoost(randomAsciiOfLengthBetween(5, 20), randomFloat() * 10);
            }
        }
        if (randomBoolean()) {
            builder.query(QueryBuilders.termQuery(randomAsciiOfLengthBetween(5, 20), randomAsciiOfLengthBetween(5, 20)));
        }
        if (randomBoolean()) {
            builder.postFilter(QueryBuilders.termQuery(randomAsciiOfLengthBetween(5, 20), randomAsciiOfLengthBetween(5, 20)));
        }
        if (randomBoolean()) {
            int numSorts = randomIntBetween(1, 5);
            for (int i = 0; i < numSorts; i++) {
                int branch = randomInt(5);
                switch (branch) {
                    case 0:
                        builder.sort(SortBuilders.fieldSort(randomAsciiOfLengthBetween(5, 20)).order(randomFrom(SortOrder.values())));
                        break;
                    case 1:
                        builder.sort(SortBuilders.geoDistanceSort(randomAsciiOfLengthBetween(5, 20),
                                AbstractQueryTestCase.randomGeohash(1, 12)).order(randomFrom(SortOrder.values())));
                        break;
                    case 2:
                        builder.sort(SortBuilders.scoreSort().order(randomFrom(SortOrder.values())));
                        break;
                    case 3:
                        builder.sort(SortBuilders.scriptSort(new Script("foo"),
                                ScriptSortType.NUMBER).order(randomFrom(SortOrder.values())));
                        break;
                    case 4:
                        builder.sort(randomAsciiOfLengthBetween(5, 20));
                        break;
                    case 5:
                        builder.sort(randomAsciiOfLengthBetween(5, 20), randomFrom(SortOrder.values()));
                        break;
                }
            }
        }

        if (randomBoolean()) {
            int numSearchFrom = randomIntBetween(1, 5);
            // We build a json version of the search_from first in order to
            // ensure that every number type remain the same before/after xcontent (de)serialization.
            // This is not a problem because the final type of each field value is extracted from associated sort field.
            // This little trick ensure that equals and hashcode are the same when using the xcontent serialization.
            XContentBuilder jsonBuilder = XContentFactory.jsonBuilder();
            jsonBuilder.startObject();
            jsonBuilder.startArray("search_from");
            for (int i = 0; i < numSearchFrom; i++) {
                int branch = randomInt(8);
                switch (branch) {
                    case 0:
                        jsonBuilder.value(randomInt());
                        break;
                    case 1:
                        jsonBuilder.value(randomFloat());
                        break;
                    case 2:
                        jsonBuilder.value(randomLong());
                        break;
                    case 3:
                        jsonBuilder.value(randomDouble());
                        break;
                    case 4:
                        jsonBuilder.value(randomAsciiOfLengthBetween(5, 20));
                        break;
                    case 5:
                        jsonBuilder.value(randomBoolean());
                        break;
                    case 6:
                        jsonBuilder.value(randomByte());
                        break;
                    case 7:
                        jsonBuilder.value(randomShort());
                        break;
                    case 8:
                        jsonBuilder.value(new Text(randomAsciiOfLengthBetween(5, 20)));
                        break;
                }
            }
            jsonBuilder.endArray();
            jsonBuilder.endObject();
            XContentParser parser = XContentFactory.xContent(XContentType.JSON).createParser(jsonBuilder.bytes());
            parser.nextToken();
            parser.nextToken();
            parser.nextToken();
            builder.searchAfter(SearchAfterBuilder.fromXContent(parser, null).getSortValues());
        }
        if (randomBoolean()) {
            builder.highlighter(HighlightBuilderTests.randomHighlighterBuilder());
        }
        if (randomBoolean()) {
            builder.suggest(SuggestBuilderTests.randomSuggestBuilder());
        }
        if (randomBoolean()) {
            int numRescores = randomIntBetween(1, 5);
            for (int i = 0; i < numRescores; i++) {
                builder.addRescorer(QueryRescoreBuilderTests.randomRescoreBuilder());
            }
        }
        if (randomBoolean()) {
            builder.aggregation(AggregationBuilders.avg(randomAsciiOfLengthBetween(5, 20)));
        }
        if (randomBoolean()) {
            XContentBuilder xContentBuilder = XContentFactory.jsonBuilder();
            xContentBuilder.startObject();
            xContentBuilder.field("term_vectors_fetch", randomAsciiOfLengthBetween(5, 20));
            xContentBuilder.endObject();
            builder.ext(xContentBuilder);
        }
        if (randomBoolean()) {
            String field = randomBoolean() ? null : randomAsciiOfLengthBetween(5, 20);
            int max = between(2, 1000);
            int id = randomInt(max-1);
            if (field == null) {
                builder.slice(new SliceBuilder(id, max));
            } else {
                builder.slice(new SliceBuilder(field, id, max));
            }
        }
        return builder;
    }

    public void testFromXContent() throws IOException {
        SearchSourceBuilder testSearchSourceBuilder = createSearchSourceBuilder();
        XContentBuilder builder = XContentFactory.contentBuilder(randomFrom(XContentType.values()));
        if (randomBoolean()) {
            builder.prettyPrint();
        }
        testSearchSourceBuilder.toXContent(builder, ToXContent.EMPTY_PARAMS);
        assertParseSearchSource(testSearchSourceBuilder, builder.bytes());
    }

    private static void assertParseSearchSource(SearchSourceBuilder testBuilder, BytesReference searchSourceAsBytes) throws IOException {
        assertParseSearchSource(testBuilder, searchSourceAsBytes, ParseFieldMatcher.STRICT);
    }

    private static void assertParseSearchSource(SearchSourceBuilder testBuilder, BytesReference searchSourceAsBytes, ParseFieldMatcher pfm)
            throws IOException {
        XContentParser parser = XContentFactory.xContent(searchSourceAsBytes).createParser(searchSourceAsBytes);
        QueryParseContext parseContext = new QueryParseContext(indicesQueriesRegistry, parser, pfm);
        if (randomBoolean()) {
            parser.nextToken(); // sometimes we move it on the START_OBJECT to
                                // test the embedded case
        }
        SearchSourceBuilder newBuilder = SearchSourceBuilder.fromXContent(parseContext, aggParsers, suggesters);
        assertNull(parser.nextToken());
        assertEquals(testBuilder, newBuilder);
        assertEquals(testBuilder.hashCode(), newBuilder.hashCode());
    }

    private static QueryParseContext createParseContext(XContentParser parser) {
        QueryParseContext context = new QueryParseContext(indicesQueriesRegistry, parser, parseFieldMatcher);
        return context;
    }

    public void testSerialization() throws IOException {
        SearchSourceBuilder testBuilder = createSearchSourceBuilder();
        try (BytesStreamOutput output = new BytesStreamOutput()) {
            testBuilder.writeTo(output);
            try (StreamInput in = new NamedWriteableAwareStreamInput(StreamInput.wrap(output.bytes()), namedWriteableRegistry)) {
                SearchSourceBuilder deserializedBuilder = new SearchSourceBuilder(in);
                assertEquals(deserializedBuilder, testBuilder);
                assertEquals(deserializedBuilder.hashCode(), testBuilder.hashCode());
                assertNotSame(deserializedBuilder, testBuilder);
            }
        }
    }

    public void testEqualsAndHashcode() throws IOException {
        SearchSourceBuilder firstBuilder = createSearchSourceBuilder();
        assertFalse("source builder is equal to null", firstBuilder.equals(null));
        assertFalse("source builder is equal to incompatible type", firstBuilder.equals(""));
        assertTrue("source builder is not equal to self", firstBuilder.equals(firstBuilder));
        assertThat("same source builder's hashcode returns different values if called multiple times", firstBuilder.hashCode(),
                equalTo(firstBuilder.hashCode()));

        SearchSourceBuilder secondBuilder = copyBuilder(firstBuilder);
        assertTrue("source builder is not equal to self", secondBuilder.equals(secondBuilder));
        assertTrue("source builder is not equal to its copy", firstBuilder.equals(secondBuilder));
        assertTrue("source builder is not symmetric", secondBuilder.equals(firstBuilder));
        assertThat("source builder copy's hashcode is different from original hashcode",
                secondBuilder.hashCode(), equalTo(firstBuilder.hashCode()));

        SearchSourceBuilder thirdBuilder = copyBuilder(secondBuilder);
        assertTrue("source builder is not equal to self", thirdBuilder.equals(thirdBuilder));
        assertTrue("source builder is not equal to its copy", secondBuilder.equals(thirdBuilder));
        assertThat("source builder copy's hashcode is different from original hashcode",
                secondBuilder.hashCode(), equalTo(thirdBuilder.hashCode()));
        assertTrue("equals is not transitive", firstBuilder.equals(thirdBuilder));
        assertThat("source builder copy's hashcode is different from original hashcode",
                firstBuilder.hashCode(), equalTo(thirdBuilder.hashCode()));
        assertTrue("equals is not symmetric", thirdBuilder.equals(secondBuilder));
        assertTrue("equals is not symmetric", thirdBuilder.equals(firstBuilder));
    }

    //we use the streaming infra to create a copy of the query provided as argument
    protected SearchSourceBuilder copyBuilder(SearchSourceBuilder builder) throws IOException {
        try (BytesStreamOutput output = new BytesStreamOutput()) {
            builder.writeTo(output);
            try (StreamInput in = new NamedWriteableAwareStreamInput(StreamInput.wrap(output.bytes()), namedWriteableRegistry)) {
                return new SearchSourceBuilder(in);
            }
        }
    }

    public void testParseIncludeExclude() throws IOException {
        {
            String restContent = " { \"_source\": { \"includes\": \"include\", \"excludes\": \"*.field2\"}}";
            try (XContentParser parser = XContentFactory.xContent(restContent).createParser(restContent)) {
                SearchSourceBuilder searchSourceBuilder = SearchSourceBuilder.fromXContent(createParseContext(parser),
                        aggParsers, suggesters);
                assertArrayEquals(new String[]{"*.field2"}, searchSourceBuilder.fetchSource().excludes());
                assertArrayEquals(new String[]{"include"}, searchSourceBuilder.fetchSource().includes());
            }
        }
        {
            String restContent = " { \"_source\": false}";
            try (XContentParser parser = XContentFactory.xContent(restContent).createParser(restContent)) {
                SearchSourceBuilder searchSourceBuilder = SearchSourceBuilder.fromXContent(createParseContext(parser),
                        aggParsers, suggesters);
                assertArrayEquals(new String[]{}, searchSourceBuilder.fetchSource().excludes());
                assertArrayEquals(new String[]{}, searchSourceBuilder.fetchSource().includes());
                assertFalse(searchSourceBuilder.fetchSource().fetchSource());
            }
        }
    }

    public void testParseSort() throws IOException {
        {
            String restContent = " { \"sort\": \"foo\"}";
            try (XContentParser parser = XContentFactory.xContent(restContent).createParser(restContent)) {
                SearchSourceBuilder searchSourceBuilder = SearchSourceBuilder.fromXContent(createParseContext(parser),
                        aggParsers, suggesters);
                assertEquals(1, searchSourceBuilder.sorts().size());
                assertEquals(new FieldSortBuilder("foo"), searchSourceBuilder.sorts().get(0));
            }
        }

        {
            String restContent = "{\"sort\" : [\n" +
                    "        { \"post_date\" : {\"order\" : \"asc\"}},\n" +
                    "        \"user\",\n" +
                    "        { \"name\" : \"desc\" },\n" +
                    "        { \"age\" : \"desc\" },\n" +
                    "        \"_score\"\n" +
                    "    ]}";
            try (XContentParser parser = XContentFactory.xContent(restContent).createParser(restContent)) {
                SearchSourceBuilder searchSourceBuilder = SearchSourceBuilder.fromXContent(createParseContext(parser),
                        aggParsers, suggesters);
                assertEquals(5, searchSourceBuilder.sorts().size());
                assertEquals(new FieldSortBuilder("post_date"), searchSourceBuilder.sorts().get(0));
                assertEquals(new FieldSortBuilder("user"), searchSourceBuilder.sorts().get(1));
                assertEquals(new FieldSortBuilder("name").order(SortOrder.DESC), searchSourceBuilder.sorts().get(2));
                assertEquals(new FieldSortBuilder("age").order(SortOrder.DESC), searchSourceBuilder.sorts().get(3));
                assertEquals(new ScoreSortBuilder(), searchSourceBuilder.sorts().get(4));
            }
        }
    }

    /**
     * test that we can parse the `rescore` element either as single object or as array
     */
    public void testParseRescore() throws IOException {
        {
            String restContent = "{\n" +
                "    \"query\" : {\n" +
                "        \"match\": { \"content\": { \"query\": \"foo bar\" }}\n" +
                "     },\n" +
                "    \"rescore\": {" +
                "        \"window_size\": 50,\n" +
                "        \"query\": {\n" +
                "            \"rescore_query\" : {\n" +
                "                \"match\": { \"content\": { \"query\": \"baz\" } }\n" +
                "            }\n" +
                "        }\n" +
                "    }\n" +
                "}\n";
            try (XContentParser parser = XContentFactory.xContent(restContent).createParser(restContent)) {
                SearchSourceBuilder searchSourceBuilder = SearchSourceBuilder.fromXContent(createParseContext(parser),
                        aggParsers, suggesters);
                assertEquals(1, searchSourceBuilder.rescores().size());
                assertEquals(new QueryRescorerBuilder(QueryBuilders.matchQuery("content", "baz")).windowSize(50),
                        searchSourceBuilder.rescores().get(0));
            }
        }

        {
            String restContent = "{\n" +
                "    \"query\" : {\n" +
                "        \"match\": { \"content\": { \"query\": \"foo bar\" }}\n" +
                "     },\n" +
                "    \"rescore\": [ {" +
                "        \"window_size\": 50,\n" +
                "        \"query\": {\n" +
                "            \"rescore_query\" : {\n" +
                "                \"match\": { \"content\": { \"query\": \"baz\" } }\n" +
                "            }\n" +
                "        }\n" +
                "    } ]\n" +
                "}\n";
            try (XContentParser parser = XContentFactory.xContent(restContent).createParser(restContent)) {
                SearchSourceBuilder searchSourceBuilder = SearchSourceBuilder.fromXContent(createParseContext(parser),
                        aggParsers, suggesters);
                assertEquals(1, searchSourceBuilder.rescores().size());
                assertEquals(new QueryRescorerBuilder(QueryBuilders.matchQuery("content", "baz")).windowSize(50),
                        searchSourceBuilder.rescores().get(0));
            }
        }
    }

    public void testEmptyPostFilter() throws IOException {
        SearchSourceBuilder builder = new SearchSourceBuilder();
        String query = "{ \"post_filter\": {} }";
        assertParseSearchSource(builder, new BytesArray(query), ParseFieldMatcher.EMPTY);
    }

    public void testEmptyQuery() throws IOException {
        SearchSourceBuilder builder = new SearchSourceBuilder();
        String query = "{ \"query\": {} }";
        assertParseSearchSource(builder, new BytesArray(query), ParseFieldMatcher.EMPTY);
    }
}<|MERGE_RESOLUTION|>--- conflicted
+++ resolved
@@ -134,15 +134,10 @@
                 (b) -> {
                     b.bind(Environment.class).toInstance(new Environment(settings));
                     b.bind(ThreadPool.class).toInstance(threadPool);
-<<<<<<< HEAD
-                }, settingsModule,
-                scriptModule, new IndicesModule(namedWriteableRegistry, Collections.emptyList()) {
-=======
                     b.bind(ScriptService.class).toInstance(scriptModule.getScriptService());
                 },
                 settingsModule,
-                new IndicesModule(namedWriteableRegistry) {
->>>>>>> 0b2baa7f
+                new IndicesModule(namedWriteableRegistry, Collections.emptyList()) {
                     @Override
                     protected void configure() {
                         bindMapperExtension();
