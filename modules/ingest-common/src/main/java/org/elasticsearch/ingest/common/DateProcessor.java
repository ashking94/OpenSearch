/*
 * Licensed to Elasticsearch under one or more contributor
 * license agreements. See the NOTICE file distributed with
 * this work for additional information regarding copyright
 * ownership. Elasticsearch licenses this file to you under
 * the Apache License, Version 2.0 (the "License"); you may
 * not use this file except in compliance with the License.
 * You may obtain a copy of the License at
 *
 *    http://www.apache.org/licenses/LICENSE-2.0
 *
 * Unless required by applicable law or agreed to in writing,
 * software distributed under the License is distributed on an
 * "AS IS" BASIS, WITHOUT WARRANTIES OR CONDITIONS OF ANY
 * KIND, either express or implied.  See the License for the
 * specific language governing permissions and limitations
 * under the License.
 */

package org.elasticsearch.ingest.common;

import org.elasticsearch.ExceptionsHelper;
import org.elasticsearch.ingest.AbstractProcessor;
import org.elasticsearch.ingest.ConfigurationUtils;
import org.elasticsearch.ingest.IngestDocument;
import org.elasticsearch.ingest.Processor;
import org.joda.time.DateTime;
import org.joda.time.DateTimeZone;
import org.joda.time.format.ISODateTimeFormat;

import java.util.ArrayList;
import java.util.IllformedLocaleException;
import java.util.List;
import java.util.Locale;
import java.util.Map;
import java.util.function.Function;

public final class DateProcessor extends AbstractProcessor {

    public static final String TYPE = "date";
    static final String DEFAULT_TARGET_FIELD = "@timestamp";

    private final DateTimeZone timezone;
    private final Locale locale;
    private final String field;
    private final String targetField;
    private final List<String> formats;
    private final List<Function<String, DateTime>> dateParsers;

    DateProcessor(String tag, DateTimeZone timezone, Locale locale, String field, List<String> formats, String targetField) {
        super(tag);
        this.timezone = timezone;
        this.locale = locale;
        this.field = field;
        this.targetField = targetField;
        this.formats = formats;
        this.dateParsers = new ArrayList<>();
        for (String format : formats) {
            DateFormat dateFormat = DateFormat.fromString(format);
            dateParsers.add(dateFormat.getFunction(format, timezone, locale));
        }
    }

    @Override
    public void execute(IngestDocument ingestDocument) {
        String value = ingestDocument.getFieldValue(field, String.class);

        DateTime dateTime = null;
        Exception lastException = null;
        for (Function<String, DateTime> dateParser : dateParsers) {
            try {
                dateTime = dateParser.apply(value);
            } catch (Exception e) {
                //try the next parser and keep track of the exceptions
                lastException = ExceptionsHelper.useOrSuppress(lastException, e);
            }
        }

        if (dateTime == null) {
            throw new IllegalArgumentException("unable to parse date [" + value + "]", lastException);
        }

        ingestDocument.setFieldValue(targetField, ISODateTimeFormat.dateTime().print(dateTime));
    }

    @Override
    public String getType() {
        return TYPE;
    }

    DateTimeZone getTimezone() {
        return timezone;
    }

    Locale getLocale() {
        return locale;
    }

    String getField() {
        return field;
    }

    String getTargetField() {
        return targetField;
    }

    List<String> getFormats() {
        return formats;
    }

<<<<<<< HEAD
    public static final class Factory extends AbstractProcessorFactory {

        @SuppressWarnings("unchecked")
        public DateProcessor doCreate(Map<String, Processor.Factory> registry, String processorTag,
                                      Map<String, Object> config) throws Exception {
=======
    public static final class Factory implements Processor.Factory {

        @SuppressWarnings("unchecked")
        public DateProcessor create(String processorTag, Map<String, Object> config) throws Exception {
>>>>>>> d24cc65c
            String field = ConfigurationUtils.readStringProperty(TYPE, processorTag, config, "field");
            String targetField = ConfigurationUtils.readStringProperty(TYPE, processorTag, config, "target_field", DEFAULT_TARGET_FIELD);
            String timezoneString = ConfigurationUtils.readOptionalStringProperty(TYPE, processorTag, config, "timezone");
            DateTimeZone timezone = timezoneString == null ? DateTimeZone.UTC : DateTimeZone.forID(timezoneString);
            String localeString = ConfigurationUtils.readOptionalStringProperty(TYPE, processorTag, config, "locale");
            Locale locale = Locale.ENGLISH;
            if (localeString != null) {
                try {
                    locale = (new Locale.Builder()).setLanguageTag(localeString).build();
                } catch (IllformedLocaleException e) {
                    throw new IllegalArgumentException("Invalid language tag specified: " + localeString);
                }
            }
            List<String> formats = ConfigurationUtils.readList(TYPE, processorTag, config, "formats");
            return new DateProcessor(processorTag, timezone, locale, field, formats, targetField);
        }
    }
}<|MERGE_RESOLUTION|>--- conflicted
+++ resolved
@@ -108,18 +108,11 @@
         return formats;
     }
 
-<<<<<<< HEAD
-    public static final class Factory extends AbstractProcessorFactory {
-
-        @SuppressWarnings("unchecked")
-        public DateProcessor doCreate(Map<String, Processor.Factory> registry, String processorTag,
-                                      Map<String, Object> config) throws Exception {
-=======
     public static final class Factory implements Processor.Factory {
 
         @SuppressWarnings("unchecked")
-        public DateProcessor create(String processorTag, Map<String, Object> config) throws Exception {
->>>>>>> d24cc65c
+        public DateProcessor create(Map<String, Processor.Factory> registry, String processorTag,
+                                    Map<String, Object> config) throws Exception {
             String field = ConfigurationUtils.readStringProperty(TYPE, processorTag, config, "field");
             String targetField = ConfigurationUtils.readStringProperty(TYPE, processorTag, config, "target_field", DEFAULT_TARGET_FIELD);
             String timezoneString = ConfigurationUtils.readOptionalStringProperty(TYPE, processorTag, config, "timezone");
