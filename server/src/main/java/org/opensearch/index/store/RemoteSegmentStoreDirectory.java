/*
 * SPDX-License-Identifier: Apache-2.0
 *
 * The OpenSearch Contributors require contributions made to
 * this file be licensed under the Apache-2.0 license or a
 * compatible open source license.
 */

package org.opensearch.index.store;

import com.jcraft.jzlib.JZlib;
import org.apache.logging.log4j.LogManager;
import org.apache.logging.log4j.Logger;
import org.apache.logging.log4j.message.ParameterizedMessage;
import org.apache.lucene.codecs.CodecUtil;
import org.apache.lucene.index.CorruptIndexException;
import org.apache.lucene.index.SegmentCommitInfo;
import org.apache.lucene.index.SegmentInfo;
import org.apache.lucene.index.SegmentInfos;
import org.apache.lucene.store.ByteBuffersDataOutput;
import org.apache.lucene.store.ByteBuffersIndexOutput;
import org.apache.lucene.store.Directory;
import org.apache.lucene.store.FilterDirectory;
import org.apache.lucene.store.IOContext;
import org.apache.lucene.store.IndexInput;
import org.apache.lucene.store.IndexOutput;
import org.apache.lucene.util.Version;
import org.opensearch.ExceptionsHelper;
import org.opensearch.action.ActionListener;
import org.opensearch.common.UUIDs;
import org.opensearch.common.blobstore.VerifyingMultiStreamBlobContainer;
import org.opensearch.common.blobstore.exception.CorruptFileException;
import org.opensearch.common.blobstore.stream.write.WriteContext;
import org.opensearch.common.blobstore.stream.write.WritePriority;
import org.opensearch.common.blobstore.transfer.RemoteTransferContainer;
import org.opensearch.common.blobstore.transfer.stream.OffsetRangeIndexInputStream;
import org.opensearch.common.io.VersionedCodecStreamWrapper;
import org.opensearch.common.lucene.store.ByteArrayIndexInput;
import org.opensearch.common.util.ByteUtils;
import org.opensearch.index.remote.RemoteStoreUtils;
import org.opensearch.index.store.exception.ChecksumCombinationException;
import org.opensearch.index.store.lockmanager.FileLockInfo;
import org.opensearch.index.store.lockmanager.RemoteStoreCommitLevelLockManager;
import org.opensearch.index.store.lockmanager.RemoteStoreLockManager;
import org.opensearch.index.store.remote.metadata.RemoteSegmentMetadata;
import org.opensearch.index.store.remote.metadata.RemoteSegmentMetadataHandler;
import org.opensearch.indices.replication.checkpoint.ReplicationCheckpoint;
import org.opensearch.threadpool.ThreadPool;

import java.io.FileNotFoundException;
import java.io.IOException;
import java.nio.file.NoSuchFileException;
import java.util.Collection;
import java.util.Collections;
import java.util.HashMap;
import java.util.HashSet;
import java.util.List;
import java.util.Map;
import java.util.Set;
import java.util.concurrent.ConcurrentHashMap;
import java.util.concurrent.atomic.AtomicBoolean;
import java.util.concurrent.atomic.AtomicLong;
import java.util.stream.Collectors;
import java.util.zip.CRC32;

/**
 * A RemoteDirectory extension for remote segment store. We need to make sure we don't overwrite a segment file once uploaded.
 * In order to prevent segment overwrite which can occur due to two primary nodes for the same shard at the same time,
 * a unique suffix is added to the uploaded segment file. This class keeps track of filename of segments stored
 * in remote segment store vs filename in local filesystem and provides the consistent Directory interface so that
 * caller will be accessing segment files in the same way as {@code FSDirectory}. Apart from storing actual segment files,
 * remote segment store also keeps track of refresh checkpoints as metadata in a separate path which is handled by
 * another instance of {@code RemoteDirectory}.
 *
 * @opensearch.internal
 */
public final class RemoteSegmentStoreDirectory extends FilterDirectory implements RemoteStoreCommitLevelLockManager {

    /**
     * Each segment file is uploaded with unique suffix.
     * For example, _0.cfe in local filesystem will be uploaded to remote segment store as _0.cfe__gX7bNIIBrs0AUNsR2yEG
     */
    public static final String SEGMENT_NAME_UUID_SEPARATOR = "__";

    /**
     * Number of bytes in the segment file to store checksum
     */
    private static final int SEGMENT_CHECKSUM_BYTES = 8;

    /**
     * remoteDataDirectory is used to store segment files at path: cluster_UUID/index_UUID/shardId/segments/data
     */
    private final RemoteDirectory remoteDataDirectory;
    /**
     * remoteMetadataDirectory is used to store metadata files at path: cluster_UUID/index_UUID/shardId/segments/metadata
     */
    private final RemoteDirectory remoteMetadataDirectory;

    private final RemoteStoreLockManager mdLockManager;

    private final ThreadPool threadPool;

    /**
     * Keeps track of local segment filename to uploaded filename along with other attributes like checksum.
     * This map acts as a cache layer for uploaded segment filenames which helps avoid calling listAll() each time.
     * It is important to initialize this map on creation of RemoteSegmentStoreDirectory and update it on each upload and delete.
     */
    private Map<String, UploadedSegmentMetadata> segmentsUploadedToRemoteStore;

    private static final VersionedCodecStreamWrapper<RemoteSegmentMetadata> metadataStreamWrapper = new VersionedCodecStreamWrapper<>(
        new RemoteSegmentMetadataHandler(),
        RemoteSegmentMetadata.CURRENT_VERSION,
        RemoteSegmentMetadata.METADATA_CODEC
    );

    private static final Logger logger = LogManager.getLogger(RemoteSegmentStoreDirectory.class);

    /**
     * AtomicBoolean that ensures only one staleCommitDeletion activity is scheduled at a time.
     * Visible for testing
     */
    protected final AtomicBoolean canDeleteStaleCommits = new AtomicBoolean(true);

    private final AtomicLong metadataUploadCounter = new AtomicLong(0);

    public RemoteSegmentStoreDirectory(
        RemoteDirectory remoteDataDirectory,
        RemoteDirectory remoteMetadataDirectory,
        RemoteStoreLockManager mdLockManager,
        ThreadPool threadPool
    ) throws IOException {
        super(remoteDataDirectory);
        this.remoteDataDirectory = remoteDataDirectory;
        this.remoteMetadataDirectory = remoteMetadataDirectory;
        this.mdLockManager = mdLockManager;
        this.threadPool = threadPool;
        init();
    }

    /**
     * Initializes the cache which keeps track of all the segment files uploaded to the remote segment store.
     * As this cache is specific to an instance of RemoteSegmentStoreDirectory, it is possible that cache becomes stale
     * if another instance of RemoteSegmentStoreDirectory is used to upload/delete segment files.
     * It is caller's responsibility to call init() again to ensure that cache is properly updated.
     *
     * @throws IOException if there were any failures in reading the metadata file
     */
    public RemoteSegmentMetadata init() throws IOException {
        RemoteSegmentMetadata remoteSegmentMetadata = readLatestMetadataFile();
        if (remoteSegmentMetadata != null) {
            this.segmentsUploadedToRemoteStore = new ConcurrentHashMap<>(remoteSegmentMetadata.getMetadata());
        } else {
            this.segmentsUploadedToRemoteStore = new ConcurrentHashMap<>();
        }
        return remoteSegmentMetadata;
    }

    /**
     * Initializes the cache to a specific commit which keeps track of all the segment files uploaded to the
     * remote segment store.
     * this is currently used to restore snapshots, where we want to copy segment files from a given commit.
     * TODO: check if we can return read only RemoteSegmentStoreDirectory object from here.
     *
     * @throws IOException if there were any failures in reading the metadata file
     */
    public RemoteSegmentMetadata initializeToSpecificCommit(long primaryTerm, long commitGeneration) throws IOException {
        String metadataFile = getMetadataFileForCommit(primaryTerm, commitGeneration);
        RemoteSegmentMetadata remoteSegmentMetadata = readMetadataFile(metadataFile);
        if (remoteSegmentMetadata != null) {
            this.segmentsUploadedToRemoteStore = new ConcurrentHashMap<>(remoteSegmentMetadata.getMetadata());
        } else {
            this.segmentsUploadedToRemoteStore = new ConcurrentHashMap<>();
        }
        return remoteSegmentMetadata;
    }

    /**
     * Read the latest metadata file to get the list of segments uploaded to the remote segment store.
     * We upload a metadata file per refresh, but it is not unique per refresh. Refresh metadata file is unique for a given commit.
     * The format of refresh metadata filename is: refresh_metadata__PrimaryTerm__Generation__UUID
     * Refresh metadata files keep track of active segments for the shard at the time of refresh.
     * In order to get the list of segment files uploaded to the remote segment store, we need to read the latest metadata file.
     * Each metadata file contains a map where
     * Key is - Segment local filename and
     * Value is - local filename::uploaded filename::checksum
     *
     * @return Map of segment filename to uploaded filename with checksum
     * @throws IOException if there were any failures in reading the metadata file
     */
    public RemoteSegmentMetadata readLatestMetadataFile() throws IOException {
        RemoteSegmentMetadata remoteSegmentMetadata = null;

        List<String> metadataFiles = remoteMetadataDirectory.listFilesByPrefixInLexicographicOrder(
            MetadataFilenameUtils.METADATA_PREFIX,
            1
        );

        if (metadataFiles.isEmpty() == false) {
            String latestMetadataFile = metadataFiles.get(0);
            logger.info("Reading latest Metadata file {}", latestMetadataFile);
            remoteSegmentMetadata = readMetadataFile(latestMetadataFile);
        } else {
            logger.info("No metadata file found, this can happen for new index with no data uploaded to remote segment store");
        }

        return remoteSegmentMetadata;
    }

    private RemoteSegmentMetadata readMetadataFile(String metadataFilename) throws IOException {
        try (IndexInput indexInput = remoteMetadataDirectory.openInput(metadataFilename, IOContext.DEFAULT)) {
            byte[] metadataBytes = new byte[(int) indexInput.length()];
            indexInput.readBytes(metadataBytes, 0, (int) indexInput.length());
            return metadataStreamWrapper.readStream(new ByteArrayIndexInput(metadataFilename, metadataBytes));
        }
    }

    /**
     * Metadata of a segment that is uploaded to remote segment store.
     */
    public static class UploadedSegmentMetadata {
        // Visible for testing
        static final String SEPARATOR = "::";

        private final String originalFilename;
        private final String uploadedFilename;
        private final String checksum;
        private final long length;

        /**
         * The Lucene major version that wrote the original segment files.
         * As part of the Lucene version compatibility check, this version information stored in the metadata
         * will be used to skip downloading the segment files unnecessarily
         * if they were written by an incompatible Lucene version.
         */
        private int writtenByMajor;

        UploadedSegmentMetadata(String originalFilename, String uploadedFilename, String checksum, long length) {
            this.originalFilename = originalFilename;
            this.uploadedFilename = uploadedFilename;
            this.checksum = checksum;
            this.length = length;
        }

        @Override
        public String toString() {
            return String.join(
                SEPARATOR,
                originalFilename,
                uploadedFilename,
                checksum,
                String.valueOf(length),
                String.valueOf(writtenByMajor)
            );
        }

        public String getChecksum() {
            return this.checksum;
        }

        public long getLength() {
            return this.length;
        }

        public static UploadedSegmentMetadata fromString(String uploadedFilename) {
            String[] values = uploadedFilename.split(SEPARATOR);
            UploadedSegmentMetadata metadata = new UploadedSegmentMetadata(values[0], values[1], values[2], Long.parseLong(values[3]));
            if (values.length < 5) {
                logger.error("Lucene version is missing for UploadedSegmentMetadata: " + uploadedFilename);
            }

            metadata.setWrittenByMajor(Integer.parseInt(values[4]));

            return metadata;
        }

        public String getOriginalFilename() {
            return originalFilename;
        }

        public void setWrittenByMajor(int writtenByMajor) {
            if (writtenByMajor <= Version.LATEST.major && writtenByMajor >= Version.MIN_SUPPORTED_MAJOR) {
                this.writtenByMajor = writtenByMajor;
            } else {
                throw new IllegalArgumentException(
                    "Lucene major version supplied ("
                        + writtenByMajor
                        + ") is incorrect. Should be between Version.LATEST ("
                        + Version.LATEST.major
                        + ") and Version.MIN_SUPPORTED_MAJOR ("
                        + Version.MIN_SUPPORTED_MAJOR
                        + ")."
                );
            }
        }
    }

    /**
     * Contains utility methods that provide various parts of metadata filename along with comparator
     * Each metadata filename is of format: PREFIX__PrimaryTerm__Generation__UUID
     */
    public static class MetadataFilenameUtils {
        public static final String SEPARATOR = "__";
        public static final String METADATA_PREFIX = "metadata";

        static String getMetadataFilePrefixForCommit(long primaryTerm, long generation) {
            return String.join(
                SEPARATOR,
                METADATA_PREFIX,
                RemoteStoreUtils.invertLong(primaryTerm),
                RemoteStoreUtils.invertLong(generation)
            );
        }

        // Visible for testing
        static String getMetadataFilename(
            long primaryTerm,
            long generation,
            long translogGeneration,
            long uploadCounter,
            int metadataVersion
        ) {
            return String.join(
                SEPARATOR,
                METADATA_PREFIX,
                RemoteStoreUtils.invertLong(primaryTerm),
                RemoteStoreUtils.invertLong(generation),
                RemoteStoreUtils.invertLong(translogGeneration),
                RemoteStoreUtils.invertLong(uploadCounter),
                RemoteStoreUtils.invertLong(System.currentTimeMillis()),
                String.valueOf(metadataVersion)
            );
        }

        // Visible for testing
        static long getPrimaryTerm(String[] filenameTokens) {
            return RemoteStoreUtils.invertLong(filenameTokens[1]);
        }

        // Visible for testing
        static long getGeneration(String[] filenameTokens) {
            return RemoteStoreUtils.invertLong(filenameTokens[2]);
        }
    }

    /**
     * Returns list of all the segment files uploaded to remote segment store till the last refresh checkpoint.
     * Any segment file that is uploaded without corresponding metadata file will not be visible as part of listAll().
     * We chose not to return cache entries for listAll as cache can have entries for stale segments as well.
     * Even if we plan to delete stale segments from remote segment store, it will be a periodic operation.
     *
     * @return segment filenames stored in remote segment store
     * @throws IOException if there were any failures in reading the metadata file
     */
    @Override
    public String[] listAll() throws IOException {
        return readLatestMetadataFile().getMetadata().keySet().toArray(new String[0]);
    }

    /**
     * Delete segment file from remote segment store.
     *
     * @param name the name of an existing segment file in local filesystem.
     * @throws IOException if the file exists but could not be deleted.
     */
    @Override
    public void deleteFile(String name) throws IOException {
        String remoteFilename = getExistingRemoteFilename(name);
        if (remoteFilename != null) {
            remoteDataDirectory.deleteFile(remoteFilename);
            segmentsUploadedToRemoteStore.remove(name);
        }
    }

    /**
     * Returns the byte length of a segment file in the remote segment store.
     *
     * @param name the name of an existing segment file in local filesystem.
     * @throws IOException         in case of I/O error
     * @throws NoSuchFileException if the file does not exist in the cache or remote segment store
     */
    @Override
    public long fileLength(String name) throws IOException {
        if (segmentsUploadedToRemoteStore.containsKey(name)) {
            return segmentsUploadedToRemoteStore.get(name).getLength();
        }
        String remoteFilename = getExistingRemoteFilename(name);
        if (remoteFilename != null) {
            return remoteDataDirectory.fileLength(remoteFilename);
        } else {
            throw new NoSuchFileException(name);
        }
    }

    /**
     * Creates and returns a new instance of {@link RemoteIndexOutput} which will be used to copy files to the remote
     * segment store.
     *
     * @param name the name of the file to create.
     * @throws IOException in case of I/O error
     */
    @Override
    public IndexOutput createOutput(String name, IOContext context) throws IOException {
        return remoteDataDirectory.createOutput(getNewRemoteSegmentFilename(name), context);
    }

    /**
     * Opens a stream for reading an existing file and returns {@link RemoteIndexInput} enclosing the stream.
     *
     * @param name the name of an existing file.
     * @throws IOException         in case of I/O error
     * @throws NoSuchFileException if the file does not exist either in cache or remote segment store
     */
    @Override
    public IndexInput openInput(String name, IOContext context) throws IOException {
        String remoteFilename = getExistingRemoteFilename(name);
        if (remoteFilename != null) {
            return remoteDataDirectory.openInput(remoteFilename, context);
        } else {
            throw new NoSuchFileException(name);
        }
    }

    /**
     * Copies a file from the source directory to a remote based on multi-stream upload support.
     * If vendor plugin supports uploading multiple parts in parallel, <code>BlobContainer#writeBlobByStreams</code>
     * will be used, else, the legacy {@link RemoteSegmentStoreDirectory#copyFrom(Directory, String, String, IOContext)}
     * will be called.
     *
     * @param from     The directory for the file to be uploaded
     * @param src      File to be uploaded
     * @param context  IOContext to be used to open IndexInput of file during remote upload
     * @param listener Listener to handle upload callback events
     */
    public void copyFrom(Directory from, String src, IOContext context, ActionListener<Void> listener) {
        if (remoteDataDirectory.getBlobContainer() instanceof VerifyingMultiStreamBlobContainer) {
            try {
                String remoteFilename = getNewRemoteSegmentFilename(src);
                uploadBlob(from, src, remoteFilename, context, listener);
            } catch (Exception e) {
                listener.onFailure(e);
            }
        } else {
            try {
                copyFrom(from, src, src, context);
                listener.onResponse(null);
            } catch (Exception e) {
                logger.warn(() -> new ParameterizedMessage("Exception while uploading file {} to the remote segment store", src), e);
                listener.onFailure(e);
            }
        }
    }

    private void uploadBlob(Directory from, String src, String remoteFileName, IOContext ioContext, ActionListener<Void> listener)
        throws Exception {
        long expectedChecksum = calculateChecksumOfChecksum(from, src);
        long contentLength;
        try (IndexInput indexInput = from.openInput(src, ioContext)) {
            contentLength = indexInput.length();
        }
        RemoteTransferContainer remoteTransferContainer = new RemoteTransferContainer(
            src,
            remoteFileName,
            contentLength,
            true,
            WritePriority.NORMAL,
            (size, position) -> new OffsetRangeIndexInputStream(from.openInput(src, ioContext), size, position),
            expectedChecksum,
            remoteDataDirectory.getBlobContainer() instanceof VerifyingMultiStreamBlobContainer
        );
        ActionListener<Void> completionListener = ActionListener.wrap(resp -> {
            try {
                postUpload(from, src, remoteFileName, getChecksumOfLocalFile(from, src));
                listener.onResponse(null);
            } catch (Exception e) {
                logger.error(() -> new ParameterizedMessage("Exception in segment postUpload for file [{}]", src), e);
                listener.onFailure(e);
            }
        }, ex -> {
            logger.error(() -> new ParameterizedMessage("Failed to upload blob {}", src), ex);
            IOException corruptIndexException = ExceptionsHelper.unwrapCorruption(ex);
            if (corruptIndexException != null) {
                listener.onFailure(corruptIndexException);
                return;
            }
            Throwable throwable = ExceptionsHelper.unwrap(ex, CorruptFileException.class);
            if (throwable != null) {
                CorruptFileException corruptFileException = (CorruptFileException) throwable;
                listener.onFailure(new CorruptIndexException(corruptFileException.getMessage(), corruptFileException.getFileName()));
                return;
            }
            listener.onFailure(ex);
        });

        completionListener = ActionListener.runBefore(completionListener, () -> {
            try {
                remoteTransferContainer.close();
            } catch (Exception e) {
                logger.warn("Error occurred while closing streams", e);
            }
        });

        WriteContext writeContext = remoteTransferContainer.createWriteContext();
        ((VerifyingMultiStreamBlobContainer) remoteDataDirectory.getBlobContainer()).asyncBlobUpload(writeContext, completionListener);
    }

    /**
     * This acquires a lock on a given commit by creating a lock file in lock directory using {@code FileLockInfo}
     *
     * @param primaryTerm Primary Term of index at the time of commit.
     * @param generation  Commit Generation
     * @param acquirerId  Lock Acquirer ID which wants to acquire lock on the commit.
     * @throws IOException         will be thrown in case i) listing file failed or ii) Writing the lock file failed.
     * @throws NoSuchFileException when metadata file is not present for given commit point.
     */
    @Override
    public void acquireLock(long primaryTerm, long generation, String acquirerId) throws IOException {
        String metadataFile = getMetadataFileForCommit(primaryTerm, generation);
        mdLockManager.acquire(FileLockInfo.getLockInfoBuilder().withFileToLock(metadataFile).withAcquirerId(acquirerId).build());
    }

    /**
     * Releases a lock which was acquired on given segment commit.
     *
     * @param primaryTerm Primary Term of index at the time of commit.
     * @param generation  Commit Generation
     * @param acquirerId  Acquirer ID for which lock needs to be released.
     * @throws IOException         will be thrown in case i) listing lock files failed or ii) deleting the lock file failed.
     * @throws NoSuchFileException when metadata file is not present for given commit point.
     */
    @Override
    public void releaseLock(long primaryTerm, long generation, String acquirerId) throws IOException {
        String metadataFile = getMetadataFileForCommit(primaryTerm, generation);
        mdLockManager.release(FileLockInfo.getLockInfoBuilder().withFileToLock(metadataFile).withAcquirerId(acquirerId).build());
    }

    /**
     * Checks if a specific commit have any corresponding lock file.
     *
     * @param primaryTerm Primary Term of index at the time of commit.
     * @param generation  Commit Generation
     * @return True if there is at least one lock for given primary term and generation.
     * @throws IOException         will be thrown in case listing lock files failed.
     * @throws NoSuchFileException when metadata file is not present for given commit point.
     */
    @Override
    public Boolean isLockAcquired(long primaryTerm, long generation) throws IOException {
        String metadataFile = getMetadataFileForCommit(primaryTerm, generation);
        return isLockAcquired(metadataFile);
    }

    // Visible for testing
    Boolean isLockAcquired(String metadataFile) throws IOException {
        return mdLockManager.isAcquired(FileLockInfo.getLockInfoBuilder().withFileToLock(metadataFile).build());
    }

    // Visible for testing
    String getMetadataFileForCommit(long primaryTerm, long generation) throws IOException {
        List<String> metadataFiles = remoteMetadataDirectory.listFilesByPrefixInLexicographicOrder(
            MetadataFilenameUtils.getMetadataFilePrefixForCommit(primaryTerm, generation),
            1
        );

        if (metadataFiles.isEmpty()) {
            throw new NoSuchFileException(
                "Metadata file is not present for given primary term " + primaryTerm + " and generation " + generation
            );
        }
        if (metadataFiles.size() != 1) {
            throw new IllegalStateException(
                "there should be only one metadata file for given primary term "
                    + primaryTerm
                    + "and generation "
                    + generation
                    + " but found "
                    + metadataFiles.size()
            );
        }
        return metadataFiles.get(0);
    }

    public void copyFrom(Directory from, String src, String dest, IOContext context, String checksum) throws IOException {
        String remoteFilename;
        remoteFilename = getNewRemoteSegmentFilename(dest);
        remoteDataDirectory.copyFrom(from, src, remoteFilename, context);
        postUpload(from, src, remoteFilename, checksum);
    }

    private void postUpload(Directory from, String src, String remoteFilename, String checksum) throws IOException {
        UploadedSegmentMetadata segmentMetadata = new UploadedSegmentMetadata(src, remoteFilename, checksum, from.fileLength(src));
        segmentsUploadedToRemoteStore.put(src, segmentMetadata);
    }

    /**
     * Copies an existing src file from directory from to a non-existent file dest in this directory.
     * Once the segment is uploaded to remote segment store, update the cache accordingly.
     */
    @Override
    public void copyFrom(Directory from, String src, String dest, IOContext context) throws IOException {
        copyFrom(from, src, dest, context, getChecksumOfLocalFile(from, src));
    }

    /**
     * Checks if the file exists in the uploadedSegments cache and the checksum matches.
     * It is important to match the checksum as the same segment filename can be used for different
     * segments due to a concurrency issue.
     *
     * @param localFilename filename of segment stored in local filesystem
     * @param checksum      checksum of the segment file
     * @return true if file exists in cache and checksum matches.
     */
    public boolean containsFile(String localFilename, String checksum) {
        return segmentsUploadedToRemoteStore.containsKey(localFilename)
            && segmentsUploadedToRemoteStore.get(localFilename).checksum.equals(checksum);
    }

    /**
     * Upload metadata file
     *
     * @param segmentFiles         segment files that are part of the shard at the time of the latest refresh
     * @param segmentInfosSnapshot SegmentInfos bytes to store as part of metadata file
<<<<<<< HEAD
     * @param storeDirectory       instance of local directory to temporarily create metadata file before upload
     * @param primaryTerm          primary term to be used in the name of metadata file
=======
     * @param storeDirectory instance of local directory to temporarily create metadata file before upload
     * @param translogGeneration translog generation
     * @param replicationCheckpoint ReplicationCheckpoint of primary shard
>>>>>>> 5670d2a2
     * @throws IOException in case of I/O error while uploading the metadata file
     */
    public void uploadMetadata(
        Collection<String> segmentFiles,
        SegmentInfos segmentInfosSnapshot,
        Directory storeDirectory,
        long translogGeneration,
        ReplicationCheckpoint replicationCheckpoint
    ) throws IOException {
        synchronized (this) {
            String metadataFilename = MetadataFilenameUtils.getMetadataFilename(
                replicationCheckpoint.getPrimaryTerm(),
                segmentInfosSnapshot.getGeneration(),
                translogGeneration,
                metadataUploadCounter.incrementAndGet(),
                RemoteSegmentMetadata.CURRENT_VERSION
            );
            try {
                try (IndexOutput indexOutput = storeDirectory.createOutput(metadataFilename, IOContext.DEFAULT)) {
                    Map<String, Integer> segmentToLuceneVersion = getSegmentToLuceneVersion(segmentFiles, segmentInfosSnapshot);
                    Map<String, String> uploadedSegments = new HashMap<>();
                    for (String file : segmentFiles) {
                        if (segmentsUploadedToRemoteStore.containsKey(file)) {
                            UploadedSegmentMetadata metadata = segmentsUploadedToRemoteStore.get(file);
                            metadata.setWrittenByMajor(segmentToLuceneVersion.get(metadata.originalFilename));
                            uploadedSegments.put(file, metadata.toString());
                        } else {
                            throw new NoSuchFileException(file);
                        }
                    }

                    ByteBuffersDataOutput byteBuffersIndexOutput = new ByteBuffersDataOutput();
                    segmentInfosSnapshot.write(
                        new ByteBuffersIndexOutput(byteBuffersIndexOutput, "Snapshot of SegmentInfos", "SegmentInfos")
                    );
                    byte[] segmentInfoSnapshotByteArray = byteBuffersIndexOutput.toArrayCopy();

                    metadataStreamWrapper.writeStream(
                        indexOutput,
                        new RemoteSegmentMetadata(
                            RemoteSegmentMetadata.fromMapOfStrings(uploadedSegments),
                            segmentInfoSnapshotByteArray,
                            replicationCheckpoint
                        )
                    );
                }
                storeDirectory.sync(Collections.singleton(metadataFilename));
                remoteMetadataDirectory.copyFrom(storeDirectory, metadataFilename, metadataFilename, IOContext.DEFAULT);
            } finally {
                tryAndDeleteLocalFile(metadataFilename, storeDirectory);
            }
        }
    }

    /**
     * Parses the provided SegmentInfos to retrieve a mapping of the provided segment files to
     * the respective Lucene major version that wrote the segments
     *
     * @param segmentFiles         List of segment files for which the Lucene major version is needed
     * @param segmentInfosSnapshot SegmentInfos instance to parse
     * @return Map of the segment file to its Lucene major version
     */
    private Map<String, Integer> getSegmentToLuceneVersion(Collection<String> segmentFiles, SegmentInfos segmentInfosSnapshot) {
        Map<String, Integer> segmentToLuceneVersion = new HashMap<>();
        for (SegmentCommitInfo segmentCommitInfo : segmentInfosSnapshot) {
            SegmentInfo info = segmentCommitInfo.info;
            Set<String> segFiles = info.files();
            for (String file : segFiles) {
                segmentToLuceneVersion.put(file, info.getVersion().major);
            }
        }

        for (String file : segmentFiles) {
            if (segmentToLuceneVersion.containsKey(file) == false) {
                if (file.equals(segmentInfosSnapshot.getSegmentsFileName())) {
                    segmentToLuceneVersion.put(file, segmentInfosSnapshot.getCommitLuceneVersion().major);
                } else {
                    // Fallback to the Lucene major version of the respective segment's .si file
                    String segmentInfoFileName = RemoteStoreUtils.getSegmentName(file) + ".si";
                    segmentToLuceneVersion.put(file, segmentToLuceneVersion.get(segmentInfoFileName));
                }
            }
        }

        return segmentToLuceneVersion;
    }

    /**
     * Try to delete file from local store. Fails silently on failures
     *
     * @param filename: name of the file to be deleted
     */
    private void tryAndDeleteLocalFile(String filename, Directory directory) {
        try {
            logger.trace("Deleting file: " + filename);
            directory.deleteFile(filename);
        } catch (NoSuchFileException | FileNotFoundException e) {
            logger.trace("Exception while deleting. Missing file : " + filename, e);
        } catch (IOException e) {
            logger.warn("Exception while deleting: " + filename, e);
        }
    }

    private String getChecksumOfLocalFile(Directory directory, String file) throws IOException {
        try (IndexInput indexInput = directory.openInput(file, IOContext.DEFAULT)) {
            return Long.toString(CodecUtil.retrieveChecksum(indexInput));
        }
    }

    private long calculateChecksumOfChecksum(Directory directory, String file) throws IOException {
        try (IndexInput indexInput = directory.openInput(file, IOContext.DEFAULT)) {
            long storedChecksum = CodecUtil.retrieveChecksum(indexInput);
            CRC32 checksumOfChecksum = new CRC32();
            checksumOfChecksum.update(ByteUtils.toByteArrayBE(storedChecksum));
            try {
                return JZlib.crc32_combine(storedChecksum, checksumOfChecksum.getValue(), SEGMENT_CHECKSUM_BYTES);
            } catch (Exception e) {
                throw new ChecksumCombinationException(
                    "Potentially corrupted file: Checksum combination failed while combining stored checksum "
                        + "and calculated checksum of stored checksum in segment file: "
                        + file
                        + ", directory: "
                        + directory,
                    file,
                    e
                );
            }
        }
    }

    private String getExistingRemoteFilename(String localFilename) {
        if (segmentsUploadedToRemoteStore.containsKey(localFilename)) {
            return segmentsUploadedToRemoteStore.get(localFilename).uploadedFilename;
        } else {
            return null;
        }
    }

    private String getNewRemoteSegmentFilename(String localFilename) {
        return localFilename + SEGMENT_NAME_UUID_SEPARATOR + UUIDs.base64UUID();
    }

    private String getLocalSegmentFilename(String remoteFilename) {
        return remoteFilename.split(SEGMENT_NAME_UUID_SEPARATOR)[0];
    }

    // Visible for testing
    public Map<String, UploadedSegmentMetadata> getSegmentsUploadedToRemoteStore() {
        return Collections.unmodifiableMap(this.segmentsUploadedToRemoteStore);
    }

    /**
     * Delete stale segment and metadata files
     * One metadata file is kept per commit (refresh updates the same file). To read segments uploaded to remote store,
     * we just need to read the latest metadata file. All the stale metadata files can be safely deleted.
     *
     * @param lastNMetadataFilesToKeep number of metadata files to keep
     * @throws IOException in case of I/O error while reading from / writing to remote segment store
     */
    public void deleteStaleSegments(int lastNMetadataFilesToKeep) throws IOException {
        List<String> sortedMetadataFileList = remoteMetadataDirectory.listFilesByPrefixInLexicographicOrder(
            MetadataFilenameUtils.METADATA_PREFIX,
            Integer.MAX_VALUE
        );
        if (sortedMetadataFileList.size() <= lastNMetadataFilesToKeep) {
            logger.info(
                "Number of commits in remote segment store={}, lastNMetadataFilesToKeep={}",
                sortedMetadataFileList.size(),
                lastNMetadataFilesToKeep
            );
            return;
        }

        List<String> metadataFilesEligibleToDelete = sortedMetadataFileList.subList(
            lastNMetadataFilesToKeep,
            sortedMetadataFileList.size()
        );
        List<String> metadataFilesToBeDeleted = metadataFilesEligibleToDelete.stream().filter(metadataFile -> {
            try {
                return !isLockAcquired(metadataFile);
            } catch (IOException e) {
                logger.error(
                    "skipping metadata file ("
                        + metadataFile
                        + ") deletion for this run,"
                        + " as checking lock for metadata is failing with error: "
                        + e
                );
                return false;
            }
        }).collect(Collectors.toList());

        sortedMetadataFileList.removeAll(metadataFilesToBeDeleted);

        Map<String, UploadedSegmentMetadata> activeSegmentFilesMetadataMap = new HashMap<>();
        Set<String> activeSegmentRemoteFilenames = new HashSet<>();
        for (String metadataFile : sortedMetadataFileList) {
            Map<String, UploadedSegmentMetadata> segmentMetadataMap = readMetadataFile(metadataFile).getMetadata();
            activeSegmentFilesMetadataMap.putAll(segmentMetadataMap);
            activeSegmentRemoteFilenames.addAll(
                segmentMetadataMap.values().stream().map(metadata -> metadata.uploadedFilename).collect(Collectors.toSet())
            );
        }
        for (String metadataFile : metadataFilesToBeDeleted) {
            Map<String, UploadedSegmentMetadata> staleSegmentFilesMetadataMap = readMetadataFile(metadataFile).getMetadata();
            Set<String> staleSegmentRemoteFilenames = staleSegmentFilesMetadataMap.values()
                .stream()
                .map(metadata -> metadata.uploadedFilename)
                .collect(Collectors.toSet());
            AtomicBoolean deletionSuccessful = new AtomicBoolean(true);
            staleSegmentRemoteFilenames.stream().filter(file -> !activeSegmentRemoteFilenames.contains(file)).forEach(file -> {
                try {
                    remoteDataDirectory.deleteFile(file);
                    if (!activeSegmentFilesMetadataMap.containsKey(getLocalSegmentFilename(file))) {
                        segmentsUploadedToRemoteStore.remove(getLocalSegmentFilename(file));
                    }
                } catch (NoSuchFileException e) {
                    logger.info("Segment file {} corresponding to metadata file {} does not exist in remote", file, metadataFile);
                } catch (IOException e) {
                    deletionSuccessful.set(false);
                    logger.info(
                        "Exception while deleting segment file {} corresponding to metadata file {}. Deletion will be re-tried",
                        file,
                        metadataFile
                    );
                }
            });
            if (deletionSuccessful.get()) {
                logger.info("Deleting stale metadata file {} from remote segment store", metadataFile);
                remoteMetadataDirectory.deleteFile(metadataFile);
            }
        }
    }

    public void deleteStaleSegmentsAsync(int lastNMetadataFilesToKeep) {
        deleteStaleSegmentsAsync(lastNMetadataFilesToKeep, ActionListener.wrap(r -> {}, e -> {}));
    }

    /**
     * Delete stale segment and metadata files asynchronously.
     * This method calls {@link RemoteSegmentStoreDirectory#deleteStaleSegments(int)} in an async manner.
     *
     * @param lastNMetadataFilesToKeep number of metadata files to keep
     */
    public void deleteStaleSegmentsAsync(int lastNMetadataFilesToKeep, ActionListener<Void> listener) {
        if (canDeleteStaleCommits.compareAndSet(true, false)) {
            try {
                threadPool.executor(ThreadPool.Names.REMOTE_PURGE).execute(() -> {
                    try {
                        deleteStaleSegments(lastNMetadataFilesToKeep);
                        listener.onResponse(null);
                    } catch (Exception e) {
                        logger.error(
                            "Exception while deleting stale commits from remote segment store, will retry delete post next commit",
                            e
                        );
                        listener.onFailure(e);
                    } finally {
                        canDeleteStaleCommits.set(true);
                    }
                });
            } catch (Exception e) {
                logger.error("Exception occurred while scheduling deleteStaleCommits", e);
                canDeleteStaleCommits.set(true);
                listener.onFailure(e);
            }
        }
    }

    /*
    Tries to delete shard level directory if it is empty
    Return true if it deleted it successfully
     */
    private boolean deleteIfEmpty() throws IOException {
        Collection<String> metadataFiles = remoteMetadataDirectory.listFilesByPrefixInLexicographicOrder(
            MetadataFilenameUtils.METADATA_PREFIX,
            1
        );
        if (metadataFiles.size() != 0) {
            logger.info("Remote directory still has files , not deleting the path");
            return false;
        }

        try {
            remoteDataDirectory.delete();
            remoteMetadataDirectory.delete();
            mdLockManager.delete();
        } catch (Exception e) {
            logger.error("Exception occurred while deleting directory", e);
            return false;
        }

        return true;
    }

    public void close() throws IOException {
        deleteStaleSegmentsAsync(0, ActionListener.wrap(r -> deleteIfEmpty(), e -> logger.error("Failed to cleanup remote directory")));
    }
}<|MERGE_RESOLUTION|>--- conflicted
+++ resolved
@@ -618,14 +618,9 @@
      *
      * @param segmentFiles         segment files that are part of the shard at the time of the latest refresh
      * @param segmentInfosSnapshot SegmentInfos bytes to store as part of metadata file
-<<<<<<< HEAD
-     * @param storeDirectory       instance of local directory to temporarily create metadata file before upload
-     * @param primaryTerm          primary term to be used in the name of metadata file
-=======
      * @param storeDirectory instance of local directory to temporarily create metadata file before upload
      * @param translogGeneration translog generation
      * @param replicationCheckpoint ReplicationCheckpoint of primary shard
->>>>>>> 5670d2a2
      * @throws IOException in case of I/O error while uploading the metadata file
      */
     public void uploadMetadata(
