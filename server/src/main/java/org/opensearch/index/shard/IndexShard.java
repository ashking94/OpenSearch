--- conflicted
+++ resolved
@@ -361,12 +361,8 @@
         final BiFunction<IndexSettings, ShardRouting, TranslogFactory> translogFactorySupplier,
         @Nullable final SegmentReplicationCheckpointPublisher checkpointPublisher,
         @Nullable final Store remoteStore,
-<<<<<<< HEAD
-        final RemoteStorePressureService remoteStorePressureService,
+        final RemoteStoreStatsTrackerFactory remoteStoreStatsTrackerFactory,
         final Supplier<TimeValue> clusterRemoteTranslogBufferIntervalSupplier
-=======
-        final RemoteStoreStatsTrackerFactory remoteStoreStatsTrackerFactory
->>>>>>> f9a661cd
     ) throws IOException {
         super(shardRouting.shardId(), indexSettings);
         assert shardRouting.initializing();
