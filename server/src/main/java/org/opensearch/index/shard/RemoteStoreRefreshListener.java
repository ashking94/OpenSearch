--- conflicted
+++ resolved
@@ -102,7 +102,6 @@
 
     private volatile Scheduler.ScheduledCancellable scheduledCancellableRetry;
 
-<<<<<<< HEAD
     /**
      * This keeps the pending refresh time which is set before the refresh. This is used to set the last refresh time.
      */
@@ -113,12 +112,13 @@
      */
     private final Map<String, Long> latestFileNameSizeOnLocalMap = new HashMap<>();
 
-    public RemoteStoreRefreshListener(IndexShard indexShard, RemoteRefreshSegmentPressureService pressureService) {
-=======
     private final SegmentReplicationCheckpointPublisher checkpointPublisher;
 
-    public RemoteStoreRefreshListener(IndexShard indexShard, SegmentReplicationCheckpointPublisher checkpointPublisher) {
->>>>>>> c3690908
+    public RemoteStoreRefreshListener(
+        IndexShard indexShard,
+        SegmentReplicationCheckpointPublisher checkpointPublisher,
+        RemoteRefreshSegmentPressureService pressureService
+    ) {
         this.indexShard = indexShard;
         this.storeDirectory = indexShard.store().directory();
         this.remoteDirectory = (RemoteSegmentStoreDirectory) ((FilterDirectory) ((FilterDirectory) indexShard.remoteStore().directory())
@@ -189,11 +189,12 @@
                     deleteStaleCommits();
                 }
 
-<<<<<<< HEAD
                 String segmentInfoSnapshotFilename = null;
                 try (GatedCloseable<SegmentInfos> segmentInfosGatedCloseable = indexShard.getSegmentInfosSnapshot()) {
                     SegmentInfos segmentInfos = segmentInfosGatedCloseable.get();
-
+                    // Capture replication checkpoint before uploading the segments as upload can take some time and checkpoint can
+                    // move.
+                    ReplicationCheckpoint checkpoint = indexShard.getLatestReplicationCheckpoint();
                     Collection<String> localSegmentsPostRefresh = segmentInfos.files(true);
 
                     List<String> segmentInfosFiles = localSegmentsPostRefresh.stream()
@@ -235,65 +236,13 @@
                             // Update the remote refresh time and refresh seq no
                             updateRemoteRefreshTimeAndSeqNo(segmentTracker, refreshTimeMs, refreshSeqNo);
                             clearStaleFilesFromLocalSegmentChecksumMap(localSegmentsPostRefresh);
-                            OnSuccessfulSegmentsSync();
+                            onSuccessfulSegmentsSync();
                             final long lastRefreshedCheckpoint = ((InternalEngine) indexShard.getEngine()).lastRefreshedCheckpoint();
                             indexShard.getEngine().translogManager().setMinSeqNoToKeep(lastRefreshedCheckpoint + 1);
+                            checkpointPublisher.publish(indexShard, checkpoint);
                             // At this point since we have uploaded new segments, segment infos and segment metadata file,
                             // along with marking minSeqNoToKeep, upload has succeeded completely.
                             shouldRetry = false;
-=======
-                    // Capture replication checkpoint before uploading the segments as upload can take some time and checkpoint can
-                    // move.
-                    ReplicationCheckpoint checkpoint = indexShard.getLatestReplicationCheckpoint();
-
-                    String segmentInfoSnapshotFilename = null;
-                    try (GatedCloseable<SegmentInfos> segmentInfosGatedCloseable = indexShard.getSegmentInfosSnapshot()) {
-                        SegmentInfos segmentInfos = segmentInfosGatedCloseable.get();
-
-                        Collection<String> localSegmentsPostRefresh = segmentInfos.files(true);
-
-                        List<String> segmentInfosFiles = localSegmentsPostRefresh.stream()
-                            .filter(file -> file.startsWith(IndexFileNames.SEGMENTS))
-                            .collect(Collectors.toList());
-                        Optional<String> latestSegmentInfos = segmentInfosFiles.stream()
-                            .max(Comparator.comparingLong(SegmentInfos::generationFromSegmentsFileName));
-
-                        if (latestSegmentInfos.isPresent()) {
-                            // SegmentInfosSnapshot is a snapshot of reader's view of segments and may not contain
-                            // all the segments from last commit if they are merged away but not yet committed.
-                            // Each metadata file in the remote segment store represents a commit and the following
-                            // statement keeps sure that each metadata will always contain all the segments from last commit + refreshed
-                            // segments.
-                            localSegmentsPostRefresh.addAll(SegmentInfos.readCommit(storeDirectory, latestSegmentInfos.get()).files(true));
-                            segmentInfosFiles.stream()
-                                .filter(file -> !file.equals(latestSegmentInfos.get()))
-                                .forEach(localSegmentsPostRefresh::remove);
-
-                            boolean uploadStatus = uploadNewSegments(localSegmentsPostRefresh);
-                            if (uploadStatus) {
-                                segmentInfoSnapshotFilename = uploadSegmentInfosSnapshot(latestSegmentInfos.get(), segmentInfos);
-                                localSegmentsPostRefresh.add(segmentInfoSnapshotFilename);
-
-                                remoteDirectory.uploadMetadata(
-                                    localSegmentsPostRefresh,
-                                    storeDirectory,
-                                    indexShard.getOperationPrimaryTerm(),
-                                    segmentInfos.getGeneration()
-                                );
-                                localSegmentChecksumMap.keySet()
-                                    .stream()
-                                    .filter(file -> !localSegmentsPostRefresh.contains(file))
-                                    .collect(Collectors.toSet())
-                                    .forEach(localSegmentChecksumMap::remove);
-                                onSuccessfulSegmentsSync();
-                                final long lastRefreshedCheckpoint = ((InternalEngine) indexShard.getEngine()).lastRefreshedCheckpoint();
-                                indexShard.getEngine().translogManager().setMinSeqNoToKeep(lastRefreshedCheckpoint + 1);
-
-                                checkpointPublisher.publish(indexShard, checkpoint);
-                            } else {
-                                shouldRetry = true;
-                            }
->>>>>>> c3690908
                         }
                     }
                 } catch (EngineException e) {
