/*
 * SPDX-License-Identifier: Apache-2.0
 *
 * The OpenSearch Contributors require contributions made to
 * this file be licensed under the Apache-2.0 license or a
 * compatible open source license.
 */

/*
 * Licensed to Elasticsearch under one or more contributor
 * license agreements. See the NOTICE file distributed with
 * this work for additional information regarding copyright
 * ownership. Elasticsearch licenses this file to you under
 * the Apache License, Version 2.0 (the "License"); you may
 * not use this file except in compliance with the License.
 * You may obtain a copy of the License at
 *
 *     http://www.apache.org/licenses/LICENSE-2.0
 *
 * Unless required by applicable law or agreed to in writing,
 * software distributed under the License is distributed on an
 * "AS IS" BASIS, WITHOUT WARRANTIES OR CONDITIONS OF ANY
 * KIND, either express or implied.  See the License for the
 * specific language governing permissions and limitations
 * under the License.
 */
/*
 * Modifications Copyright OpenSearch Contributors. See
 * GitHub history for details.
 */

package org.opensearch.common.settings;

import org.apache.logging.log4j.LogManager;
import org.opensearch.action.admin.cluster.configuration.TransportAddVotingConfigExclusionsAction;
import org.opensearch.action.admin.indices.close.TransportCloseIndexAction;
import org.opensearch.action.search.CreatePitController;
import org.opensearch.action.search.SearchRequestSlowLog;
import org.opensearch.action.search.SearchRequestStats;
import org.opensearch.action.search.TransportSearchAction;
import org.opensearch.action.support.AutoCreateIndex;
import org.opensearch.action.support.DestructiveOperations;
import org.opensearch.action.support.replication.TransportReplicationAction;
import org.opensearch.bootstrap.BootstrapSettings;
import org.opensearch.client.Client;
import org.opensearch.cluster.ClusterModule;
import org.opensearch.cluster.ClusterName;
import org.opensearch.cluster.InternalClusterInfoService;
import org.opensearch.cluster.NodeConnectionsService;
import org.opensearch.cluster.action.index.MappingUpdatedAction;
import org.opensearch.cluster.action.shard.ShardStateAction;
import org.opensearch.cluster.coordination.ClusterBootstrapService;
import org.opensearch.cluster.coordination.ClusterFormationFailureHelper;
import org.opensearch.cluster.coordination.Coordinator;
import org.opensearch.cluster.coordination.ElectionSchedulerFactory;
import org.opensearch.cluster.coordination.FollowersChecker;
import org.opensearch.cluster.coordination.JoinHelper;
import org.opensearch.cluster.coordination.LagDetector;
import org.opensearch.cluster.coordination.LeaderChecker;
import org.opensearch.cluster.coordination.NoClusterManagerBlockService;
import org.opensearch.cluster.coordination.Reconfigurator;
import org.opensearch.cluster.metadata.IndexGraveyard;
import org.opensearch.cluster.metadata.Metadata;
import org.opensearch.cluster.routing.OperationRouting;
import org.opensearch.cluster.routing.allocation.AwarenessReplicaBalance;
import org.opensearch.cluster.routing.allocation.DiskThresholdSettings;
import org.opensearch.cluster.routing.allocation.allocator.BalancedShardsAllocator;
import org.opensearch.cluster.routing.allocation.decider.AwarenessAllocationDecider;
import org.opensearch.cluster.routing.allocation.decider.ClusterRebalanceAllocationDecider;
import org.opensearch.cluster.routing.allocation.decider.ConcurrentRebalanceAllocationDecider;
import org.opensearch.cluster.routing.allocation.decider.ConcurrentRecoveriesAllocationDecider;
import org.opensearch.cluster.routing.allocation.decider.DiskThresholdDecider;
import org.opensearch.cluster.routing.allocation.decider.EnableAllocationDecider;
import org.opensearch.cluster.routing.allocation.decider.FilterAllocationDecider;
import org.opensearch.cluster.routing.allocation.decider.NodeLoadAwareAllocationDecider;
import org.opensearch.cluster.routing.allocation.decider.SameShardAllocationDecider;
import org.opensearch.cluster.routing.allocation.decider.ShardsLimitAllocationDecider;
import org.opensearch.cluster.routing.allocation.decider.ThrottlingAllocationDecider;
import org.opensearch.cluster.service.ClusterApplierService;
import org.opensearch.cluster.service.ClusterManagerService;
import org.opensearch.cluster.service.ClusterManagerTaskThrottler;
import org.opensearch.cluster.service.ClusterService;
import org.opensearch.common.annotation.PublicApi;
import org.opensearch.common.cache.CacheType;
import org.opensearch.common.cache.settings.CacheSettings;
import org.opensearch.common.logging.Loggers;
import org.opensearch.common.network.NetworkModule;
import org.opensearch.common.network.NetworkService;
import org.opensearch.common.settings.Setting.Property;
import org.opensearch.common.util.FeatureFlags;
import org.opensearch.common.util.PageCacheRecycler;
import org.opensearch.common.util.concurrent.OpenSearchExecutors;
import org.opensearch.common.util.concurrent.ThreadContext;
import org.opensearch.discovery.DiscoveryModule;
import org.opensearch.discovery.HandshakingTransportAddressConnector;
import org.opensearch.discovery.PeerFinder;
import org.opensearch.discovery.SeedHostsResolver;
import org.opensearch.discovery.SettingsBasedSeedHostsProvider;
import org.opensearch.env.Environment;
import org.opensearch.env.NodeEnvironment;
import org.opensearch.gateway.DanglingIndicesState;
import org.opensearch.gateway.GatewayService;
import org.opensearch.gateway.PersistedClusterStateService;
import org.opensearch.gateway.remote.RemoteClusterStateService;
import org.opensearch.http.HttpTransportSettings;
import org.opensearch.index.IndexModule;
import org.opensearch.index.IndexSettings;
import org.opensearch.index.IndexingPressure;
import org.opensearch.index.SegmentReplicationPressureService;
import org.opensearch.index.ShardIndexingPressureMemoryManager;
import org.opensearch.index.ShardIndexingPressureSettings;
import org.opensearch.index.ShardIndexingPressureStore;
import org.opensearch.index.remote.RemoteStorePressureSettings;
import org.opensearch.index.remote.RemoteStoreStatsTrackerFactory;
import org.opensearch.index.store.remote.filecache.FileCache;
import org.opensearch.indices.IndexingMemoryController;
import org.opensearch.indices.IndicesQueryCache;
import org.opensearch.indices.IndicesRequestCache;
import org.opensearch.indices.IndicesService;
import org.opensearch.indices.ShardLimitValidator;
import org.opensearch.indices.analysis.HunspellService;
import org.opensearch.indices.breaker.BreakerSettings;
import org.opensearch.indices.breaker.HierarchyCircuitBreakerService;
import org.opensearch.indices.fielddata.cache.IndicesFieldDataCache;
import org.opensearch.indices.recovery.RecoverySettings;
import org.opensearch.indices.store.IndicesStore;
import org.opensearch.monitor.fs.FsHealthService;
import org.opensearch.monitor.fs.FsService;
import org.opensearch.monitor.jvm.JvmGcMonitorService;
import org.opensearch.monitor.jvm.JvmService;
import org.opensearch.monitor.os.OsService;
import org.opensearch.monitor.process.ProcessService;
import org.opensearch.node.Node;
import org.opensearch.node.Node.DiscoverySettings;
import org.opensearch.node.NodeRoleSettings;
import org.opensearch.node.remotestore.RemoteStoreNodeService;
import org.opensearch.node.resource.tracker.ResourceTrackerSettings;
import org.opensearch.persistent.PersistentTasksClusterService;
import org.opensearch.persistent.decider.EnableAssignmentDecider;
import org.opensearch.plugins.PluginsService;
import org.opensearch.ratelimitting.admissioncontrol.AdmissionControlSettings;
import org.opensearch.ratelimitting.admissioncontrol.settings.CpuBasedAdmissionControllerSettings;
import org.opensearch.ratelimitting.admissioncontrol.settings.IoBasedAdmissionControllerSettings;
import org.opensearch.repositories.fs.FsRepository;
import org.opensearch.rest.BaseRestHandler;
import org.opensearch.script.ScriptService;
import org.opensearch.search.SearchModule;
import org.opensearch.search.SearchService;
import org.opensearch.search.aggregations.MultiBucketConsumerService;
import org.opensearch.search.backpressure.settings.NodeDuressSettings;
import org.opensearch.search.backpressure.settings.SearchBackpressureSettings;
import org.opensearch.search.backpressure.settings.SearchShardTaskSettings;
import org.opensearch.search.backpressure.settings.SearchTaskSettings;
import org.opensearch.search.fetch.subphase.highlight.FastVectorHighlighter;
import org.opensearch.snapshots.InternalSnapshotsInfoService;
import org.opensearch.snapshots.SnapshotsService;
import org.opensearch.tasks.TaskCancellationMonitoringSettings;
import org.opensearch.tasks.TaskManager;
import org.opensearch.tasks.TaskResourceTrackingService;
import org.opensearch.tasks.consumer.TopNSearchTasksLogger;
import org.opensearch.telemetry.TelemetrySettings;
import org.opensearch.threadpool.ThreadPool;
import org.opensearch.transport.ProxyConnectionStrategy;
import org.opensearch.transport.RemoteClusterService;
import org.opensearch.transport.RemoteConnectionStrategy;
import org.opensearch.transport.SniffConnectionStrategy;
import org.opensearch.transport.TransportSettings;
import org.opensearch.watcher.ResourceWatcherService;

import java.util.Arrays;
import java.util.Collections;
import java.util.HashSet;
import java.util.List;
import java.util.Map;
import java.util.Set;
import java.util.function.Predicate;

/**
 * Encapsulates all valid cluster level settings.
 *
 * @opensearch.api
 */
@PublicApi(since = "1.0.0")
public final class ClusterSettings extends AbstractScopedSettings {

    public ClusterSettings(final Settings nodeSettings, final Set<Setting<?>> settingsSet) {
        this(nodeSettings, settingsSet, Collections.emptySet());
    }

    public ClusterSettings(final Settings nodeSettings, final Set<Setting<?>> settingsSet, final Set<SettingUpgrader<?>> settingUpgraders) {
        super(nodeSettings, settingsSet, settingUpgraders, Property.NodeScope);
        addSettingsUpdater(new LoggingSettingUpdater(nodeSettings));
    }

    private static final class LoggingSettingUpdater implements SettingUpdater<Settings> {
        final Predicate<String> loggerPredicate = Loggers.LOG_LEVEL_SETTING::match;
        private final Settings settings;

        LoggingSettingUpdater(Settings settings) {
            this.settings = settings;
        }

        @Override
        public boolean hasChanged(Settings current, Settings previous) {
            return current.filter(loggerPredicate).equals(previous.filter(loggerPredicate)) == false;
        }

        @Override
        public Settings getValue(Settings current, Settings previous) {
            Settings.Builder builder = Settings.builder();
            builder.put(current.filter(loggerPredicate));
            for (String key : previous.keySet()) {
                if (loggerPredicate.test(key) && builder.keys().contains(key) == false) {
                    if (Loggers.LOG_LEVEL_SETTING.getConcreteSetting(key).exists(settings) == false) {
                        builder.putNull(key);
                    } else {
                        builder.put(key, Loggers.LOG_LEVEL_SETTING.getConcreteSetting(key).get(settings).toString());
                    }
                }
            }
            return builder.build();
        }

        @Override
        public void apply(Settings value, Settings current, Settings previous) {
            for (String key : value.keySet()) {
                assert loggerPredicate.test(key);
                String component = key.substring("logger.".length());
                if ("level".equals(component)) {
                    continue;
                }
                if ("_root".equals(component)) {
                    final String rootLevel = value.get(key);
                    if (rootLevel == null) {
                        Loggers.setLevel(LogManager.getRootLogger(), Loggers.LOG_DEFAULT_LEVEL_SETTING.get(settings));
                    } else {
                        Loggers.setLevel(LogManager.getRootLogger(), rootLevel);
                    }
                } else {
                    Loggers.setLevel(LogManager.getLogger(component), value.get(key));
                }
            }
        }
    }

    public static Set<Setting<?>> BUILT_IN_CLUSTER_SETTINGS = Collections.unmodifiableSet(
        new HashSet<>(
            Arrays.asList(
                AwarenessAllocationDecider.CLUSTER_ROUTING_ALLOCATION_AWARENESS_ATTRIBUTE_SETTING,
                AwarenessAllocationDecider.CLUSTER_ROUTING_ALLOCATION_AWARENESS_FORCE_GROUP_SETTING,
                AwarenessReplicaBalance.CLUSTER_ROUTING_ALLOCATION_AWARENESS_BALANCE_SETTING,
                BalancedShardsAllocator.INDEX_BALANCE_FACTOR_SETTING,
                BalancedShardsAllocator.SHARD_BALANCE_FACTOR_SETTING,
                BalancedShardsAllocator.PREFER_PRIMARY_SHARD_BALANCE,
                BalancedShardsAllocator.SHARD_MOVE_PRIMARY_FIRST_SETTING,
                BalancedShardsAllocator.SHARD_MOVEMENT_STRATEGY_SETTING,
                BalancedShardsAllocator.THRESHOLD_SETTING,
                BreakerSettings.CIRCUIT_BREAKER_LIMIT_SETTING,
                BreakerSettings.CIRCUIT_BREAKER_OVERHEAD_SETTING,
                BreakerSettings.CIRCUIT_BREAKER_TYPE,
                ClusterRebalanceAllocationDecider.CLUSTER_ROUTING_ALLOCATION_ALLOW_REBALANCE_SETTING,
                ConcurrentRebalanceAllocationDecider.CLUSTER_ROUTING_ALLOCATION_CLUSTER_CONCURRENT_REBALANCE_SETTING,
                ConcurrentRecoveriesAllocationDecider.CLUSTER_ROUTING_ALLOCATION_CLUSTER_CONCURRENT_RECOVERIES_SETTING,
                DanglingIndicesState.AUTO_IMPORT_DANGLING_INDICES_SETTING,
                EnableAllocationDecider.CLUSTER_ROUTING_ALLOCATION_ENABLE_SETTING,
                EnableAllocationDecider.CLUSTER_ROUTING_REBALANCE_ENABLE_SETTING,
                FilterAllocationDecider.CLUSTER_ROUTING_INCLUDE_GROUP_SETTING,
                FilterAllocationDecider.CLUSTER_ROUTING_EXCLUDE_GROUP_SETTING,
                FilterAllocationDecider.CLUSTER_ROUTING_REQUIRE_GROUP_SETTING,
                FsRepository.REPOSITORIES_CHUNK_SIZE_SETTING,
                FsRepository.REPOSITORIES_COMPRESS_SETTING,
                FsRepository.REPOSITORIES_LOCATION_SETTING,
                IndicesQueryCache.INDICES_CACHE_QUERY_SIZE_SETTING,
                IndicesQueryCache.INDICES_CACHE_QUERY_COUNT_SETTING,
                IndicesQueryCache.INDICES_QUERIES_CACHE_ALL_SEGMENTS_SETTING,
                IndicesService.CLUSTER_DEFAULT_INDEX_REFRESH_INTERVAL_SETTING,
                IndicesService.CLUSTER_MINIMUM_INDEX_REFRESH_INTERVAL_SETTING,
                IndicesService.INDICES_ID_FIELD_DATA_ENABLED_SETTING,
                IndicesService.WRITE_DANGLING_INDICES_INFO_SETTING,
                IndicesService.CLUSTER_REPLICATION_TYPE_SETTING,
                MappingUpdatedAction.INDICES_MAPPING_DYNAMIC_TIMEOUT_SETTING,
                MappingUpdatedAction.INDICES_MAX_IN_FLIGHT_UPDATES_SETTING,
                Metadata.SETTING_READ_ONLY_SETTING,
                Metadata.SETTING_READ_ONLY_ALLOW_DELETE_SETTING,
                Metadata.DEFAULT_REPLICA_COUNT_SETTING,
                Metadata.SETTING_CREATE_INDEX_BLOCK_SETTING,
                ShardLimitValidator.SETTING_CLUSTER_MAX_SHARDS_PER_NODE,
                ShardLimitValidator.SETTING_CLUSTER_MAX_SHARDS_PER_CLUSTER,
                ShardLimitValidator.SETTING_CLUSTER_IGNORE_DOT_INDEXES,
                RecoverySettings.INDICES_RECOVERY_MAX_BYTES_PER_SEC_SETTING,
                RecoverySettings.INDICES_RECOVERY_RETRY_DELAY_STATE_SYNC_SETTING,
                RecoverySettings.INDICES_RECOVERY_RETRY_DELAY_NETWORK_SETTING,
                RecoverySettings.INDICES_RECOVERY_ACTIVITY_TIMEOUT_SETTING,
                RecoverySettings.INDICES_RECOVERY_INTERNAL_ACTION_TIMEOUT_SETTING,
                RecoverySettings.INDICES_RECOVERY_INTERNAL_LONG_ACTION_TIMEOUT_SETTING,
                RecoverySettings.INDICES_RECOVERY_MAX_CONCURRENT_FILE_CHUNKS_SETTING,
                RecoverySettings.INDICES_RECOVERY_MAX_CONCURRENT_OPERATIONS_SETTING,
                RecoverySettings.INDICES_RECOVERY_MAX_CONCURRENT_REMOTE_STORE_STREAMS_SETTING,
                RecoverySettings.INDICES_INTERNAL_REMOTE_UPLOAD_TIMEOUT,
                RecoverySettings.CLUSTER_REMOTE_INDEX_SEGMENT_METADATA_RETENTION_MAX_COUNT_SETTING,
                ThrottlingAllocationDecider.CLUSTER_ROUTING_ALLOCATION_NODE_INITIAL_PRIMARIES_RECOVERIES_SETTING,
                ThrottlingAllocationDecider.CLUSTER_ROUTING_ALLOCATION_NODE_INITIAL_REPLICAS_RECOVERIES_SETTING,
                ThrottlingAllocationDecider.CLUSTER_ROUTING_ALLOCATION_NODE_CONCURRENT_INCOMING_RECOVERIES_SETTING,
                ThrottlingAllocationDecider.CLUSTER_ROUTING_ALLOCATION_NODE_CONCURRENT_OUTGOING_RECOVERIES_SETTING,
                ThrottlingAllocationDecider.CLUSTER_ROUTING_ALLOCATION_NODE_CONCURRENT_RECOVERIES_SETTING,
                DiskThresholdDecider.ENABLE_FOR_SINGLE_DATA_NODE,
                DiskThresholdSettings.CLUSTER_ROUTING_ALLOCATION_LOW_DISK_WATERMARK_SETTING,
                DiskThresholdSettings.CLUSTER_ROUTING_ALLOCATION_HIGH_DISK_WATERMARK_SETTING,
                DiskThresholdSettings.CLUSTER_ROUTING_ALLOCATION_DISK_FLOOD_STAGE_WATERMARK_SETTING,
                DiskThresholdSettings.CLUSTER_ROUTING_ALLOCATION_DISK_THRESHOLD_ENABLED_SETTING,
                DiskThresholdSettings.CLUSTER_CREATE_INDEX_BLOCK_AUTO_RELEASE,
                DiskThresholdSettings.CLUSTER_ROUTING_ALLOCATION_INCLUDE_RELOCATIONS_SETTING,
                DiskThresholdSettings.CLUSTER_ROUTING_ALLOCATION_REROUTE_INTERVAL_SETTING,
                SameShardAllocationDecider.CLUSTER_ROUTING_ALLOCATION_SAME_HOST_SETTING,
                ShardStateAction.FOLLOW_UP_REROUTE_PRIORITY_SETTING,
                InternalClusterInfoService.INTERNAL_CLUSTER_INFO_UPDATE_INTERVAL_SETTING,
                InternalClusterInfoService.INTERNAL_CLUSTER_INFO_TIMEOUT_SETTING,
                InternalSnapshotsInfoService.INTERNAL_SNAPSHOT_INFO_MAX_CONCURRENT_FETCHES_SETTING,
                DestructiveOperations.REQUIRES_NAME_SETTING,
                NoClusterManagerBlockService.NO_MASTER_BLOCK_SETTING,  // deprecated
                NoClusterManagerBlockService.NO_CLUSTER_MANAGER_BLOCK_SETTING,
                GatewayService.EXPECTED_DATA_NODES_SETTING,
                GatewayService.EXPECTED_MASTER_NODES_SETTING,
                GatewayService.EXPECTED_NODES_SETTING,
                GatewayService.RECOVER_AFTER_DATA_NODES_SETTING,
                GatewayService.RECOVER_AFTER_MASTER_NODES_SETTING,
                GatewayService.RECOVER_AFTER_NODES_SETTING,
                GatewayService.RECOVER_AFTER_TIME_SETTING,
                PersistedClusterStateService.SLOW_WRITE_LOGGING_THRESHOLD,
                NetworkModule.HTTP_DEFAULT_TYPE_SETTING,
                NetworkModule.TRANSPORT_DEFAULT_TYPE_SETTING,
                NetworkModule.HTTP_TYPE_SETTING,
                NetworkModule.TRANSPORT_TYPE_SETTING,
                HttpTransportSettings.SETTING_CORS_ALLOW_CREDENTIALS,
                HttpTransportSettings.SETTING_CORS_ENABLED,
                HttpTransportSettings.SETTING_CORS_MAX_AGE,
                HttpTransportSettings.SETTING_HTTP_DETAILED_ERRORS_ENABLED,
                HttpTransportSettings.SETTING_CORS_ALLOW_ORIGIN,
                HttpTransportSettings.SETTING_HTTP_HOST,
                HttpTransportSettings.SETTING_HTTP_PUBLISH_HOST,
                HttpTransportSettings.SETTING_HTTP_BIND_HOST,
                HttpTransportSettings.SETTING_HTTP_PORT,
                HttpTransportSettings.SETTING_HTTP_PUBLISH_PORT,
                HttpTransportSettings.SETTING_PIPELINING_MAX_EVENTS,
                HttpTransportSettings.SETTING_HTTP_COMPRESSION,
                HttpTransportSettings.SETTING_HTTP_COMPRESSION_LEVEL,
                HttpTransportSettings.SETTING_CORS_ALLOW_METHODS,
                HttpTransportSettings.SETTING_CORS_ALLOW_HEADERS,
                HttpTransportSettings.SETTING_HTTP_DETAILED_ERRORS_ENABLED,
                HttpTransportSettings.SETTING_HTTP_CONTENT_TYPE_REQUIRED,
                HttpTransportSettings.SETTING_HTTP_MAX_CONTENT_LENGTH,
                HttpTransportSettings.SETTING_HTTP_MAX_CHUNK_SIZE,
                HttpTransportSettings.SETTING_HTTP_MAX_HEADER_SIZE,
                HttpTransportSettings.SETTING_HTTP_MAX_WARNING_HEADER_COUNT,
                HttpTransportSettings.SETTING_HTTP_MAX_WARNING_HEADER_SIZE,
                HttpTransportSettings.SETTING_HTTP_MAX_INITIAL_LINE_LENGTH,
                HttpTransportSettings.SETTING_HTTP_READ_TIMEOUT,
                HttpTransportSettings.SETTING_HTTP_CONNECT_TIMEOUT,
                HttpTransportSettings.SETTING_HTTP_RESET_COOKIES,
                HttpTransportSettings.OLD_SETTING_HTTP_TCP_NO_DELAY,
                HttpTransportSettings.SETTING_HTTP_TCP_NO_DELAY,
                HttpTransportSettings.SETTING_HTTP_TCP_KEEP_ALIVE,
                HttpTransportSettings.SETTING_HTTP_TCP_KEEP_IDLE,
                HttpTransportSettings.SETTING_HTTP_TCP_KEEP_INTERVAL,
                HttpTransportSettings.SETTING_HTTP_TCP_KEEP_COUNT,
                HttpTransportSettings.SETTING_HTTP_TCP_REUSE_ADDRESS,
                HttpTransportSettings.SETTING_HTTP_TCP_SEND_BUFFER_SIZE,
                HttpTransportSettings.SETTING_HTTP_TCP_RECEIVE_BUFFER_SIZE,
                HttpTransportSettings.SETTING_HTTP_TRACE_LOG_INCLUDE,
                HttpTransportSettings.SETTING_HTTP_TRACE_LOG_EXCLUDE,
                HierarchyCircuitBreakerService.USE_REAL_MEMORY_USAGE_SETTING,
                HierarchyCircuitBreakerService.TOTAL_CIRCUIT_BREAKER_LIMIT_SETTING,
                HierarchyCircuitBreakerService.FIELDDATA_CIRCUIT_BREAKER_LIMIT_SETTING,
                HierarchyCircuitBreakerService.FIELDDATA_CIRCUIT_BREAKER_OVERHEAD_SETTING,
                HierarchyCircuitBreakerService.IN_FLIGHT_REQUESTS_CIRCUIT_BREAKER_LIMIT_SETTING,
                HierarchyCircuitBreakerService.IN_FLIGHT_REQUESTS_CIRCUIT_BREAKER_OVERHEAD_SETTING,
                HierarchyCircuitBreakerService.REQUEST_CIRCUIT_BREAKER_LIMIT_SETTING,
                HierarchyCircuitBreakerService.REQUEST_CIRCUIT_BREAKER_OVERHEAD_SETTING,
                IndexModule.NODE_STORE_ALLOW_MMAP,
                ClusterApplierService.CLUSTER_SERVICE_SLOW_TASK_LOGGING_THRESHOLD_SETTING,
                ClusterService.USER_DEFINED_METADATA,
                ClusterManagerService.MASTER_SERVICE_SLOW_TASK_LOGGING_THRESHOLD_SETTING,  // deprecated
                ClusterManagerService.CLUSTER_MANAGER_SERVICE_SLOW_TASK_LOGGING_THRESHOLD_SETTING,
                SearchService.DEFAULT_SEARCH_TIMEOUT_SETTING,
                SearchService.DEFAULT_ALLOW_PARTIAL_SEARCH_RESULTS,
                TransportSearchAction.SHARD_COUNT_LIMIT_SETTING,
                TransportSearchAction.SEARCH_CANCEL_AFTER_TIME_INTERVAL_SETTING,
                TransportSearchAction.SEARCH_QUERY_METRICS_ENABLED_SETTING,
                TransportSearchAction.SEARCH_PHASE_TOOK_ENABLED,
                SearchRequestStats.SEARCH_REQUEST_STATS_ENABLED,
                RemoteClusterService.REMOTE_CLUSTER_SKIP_UNAVAILABLE,
                SniffConnectionStrategy.REMOTE_CONNECTIONS_PER_CLUSTER,
                RemoteClusterService.REMOTE_INITIAL_CONNECTION_TIMEOUT_SETTING,
                RemoteClusterService.REMOTE_NODE_ATTRIBUTE,
                RemoteClusterService.ENABLE_REMOTE_CLUSTERS,
                RemoteClusterService.REMOTE_CLUSTER_PING_SCHEDULE,
                RemoteClusterService.REMOTE_CLUSTER_COMPRESS,
                RemoteConnectionStrategy.REMOTE_CONNECTION_MODE,
                ProxyConnectionStrategy.PROXY_ADDRESS,
                ProxyConnectionStrategy.REMOTE_SOCKET_CONNECTIONS,
                ProxyConnectionStrategy.SERVER_NAME,
                ProxyConnectionStrategy.SERVER_NAME,
                SniffConnectionStrategy.REMOTE_CLUSTERS_PROXY,
                SniffConnectionStrategy.REMOTE_CLUSTER_SEEDS,
                SniffConnectionStrategy.REMOTE_NODE_CONNECTIONS,
                TransportCloseIndexAction.CLUSTER_INDICES_CLOSE_ENABLE_SETTING,
                ShardsLimitAllocationDecider.CLUSTER_TOTAL_SHARDS_PER_NODE_SETTING,
                NodeConnectionsService.CLUSTER_NODE_RECONNECT_INTERVAL_SETTING,
                HierarchyCircuitBreakerService.FIELDDATA_CIRCUIT_BREAKER_TYPE_SETTING,
                HierarchyCircuitBreakerService.REQUEST_CIRCUIT_BREAKER_TYPE_SETTING,
                TransportReplicationAction.REPLICATION_INITIAL_RETRY_BACKOFF_BOUND,
                TransportReplicationAction.REPLICATION_RETRY_TIMEOUT,
                TransportSettings.HOST,
                TransportSettings.PUBLISH_HOST,
                TransportSettings.PUBLISH_HOST_PROFILE,
                TransportSettings.BIND_HOST,
                TransportSettings.BIND_HOST_PROFILE,
                TransportSettings.OLD_PORT,
                TransportSettings.PORT,
                TransportSettings.PORT_PROFILE,
                TransportSettings.PUBLISH_PORT,
                TransportSettings.PUBLISH_PORT_PROFILE,
                TransportSettings.OLD_TRANSPORT_COMPRESS,
                TransportSettings.TRANSPORT_COMPRESS,
                TransportSettings.PING_SCHEDULE,
                TransportSettings.TCP_CONNECT_TIMEOUT,
                TransportSettings.CONNECT_TIMEOUT,
                TransportSettings.DEFAULT_FEATURES_SETTING,
                TransportSettings.OLD_TCP_NO_DELAY,
                TransportSettings.TCP_NO_DELAY,
                TransportSettings.OLD_TCP_NO_DELAY_PROFILE,
                TransportSettings.TCP_NO_DELAY_PROFILE,
                TransportSettings.TCP_KEEP_ALIVE,
                TransportSettings.OLD_TCP_KEEP_ALIVE_PROFILE,
                TransportSettings.TCP_KEEP_ALIVE_PROFILE,
                TransportSettings.TCP_KEEP_IDLE,
                TransportSettings.TCP_KEEP_IDLE_PROFILE,
                TransportSettings.TCP_KEEP_INTERVAL,
                TransportSettings.TCP_KEEP_INTERVAL_PROFILE,
                TransportSettings.TCP_KEEP_COUNT,
                TransportSettings.TCP_KEEP_COUNT_PROFILE,
                TransportSettings.TCP_REUSE_ADDRESS,
                TransportSettings.OLD_TCP_REUSE_ADDRESS_PROFILE,
                TransportSettings.TCP_REUSE_ADDRESS_PROFILE,
                TransportSettings.TCP_SEND_BUFFER_SIZE,
                TransportSettings.OLD_TCP_SEND_BUFFER_SIZE_PROFILE,
                TransportSettings.TCP_SEND_BUFFER_SIZE_PROFILE,
                TransportSettings.TCP_RECEIVE_BUFFER_SIZE,
                TransportSettings.OLD_TCP_RECEIVE_BUFFER_SIZE_PROFILE,
                TransportSettings.TCP_RECEIVE_BUFFER_SIZE_PROFILE,
                TransportSettings.CONNECTIONS_PER_NODE_RECOVERY,
                TransportSettings.CONNECTIONS_PER_NODE_BULK,
                TransportSettings.CONNECTIONS_PER_NODE_REG,
                TransportSettings.CONNECTIONS_PER_NODE_STATE,
                TransportSettings.CONNECTIONS_PER_NODE_PING,
                TransportSettings.TRACE_LOG_EXCLUDE_SETTING,
                TransportSettings.TRACE_LOG_INCLUDE_SETTING,
                TransportSettings.SLOW_OPERATION_THRESHOLD_SETTING,
                NetworkService.NETWORK_SERVER,
                NetworkService.GLOBAL_NETWORK_HOST_SETTING,
                NetworkService.GLOBAL_NETWORK_BIND_HOST_SETTING,
                NetworkService.GLOBAL_NETWORK_PUBLISH_HOST_SETTING,
                NetworkService.TCP_NO_DELAY,
                NetworkService.TCP_KEEP_ALIVE,
                NetworkService.TCP_KEEP_IDLE,
                NetworkService.TCP_KEEP_INTERVAL,
                NetworkService.TCP_KEEP_COUNT,
                NetworkService.TCP_REUSE_ADDRESS,
                NetworkService.TCP_SEND_BUFFER_SIZE,
                NetworkService.TCP_RECEIVE_BUFFER_SIZE,
                NetworkService.TCP_CONNECT_TIMEOUT,
                IndexSettings.QUERY_STRING_ANALYZE_WILDCARD,
                IndexSettings.QUERY_STRING_ALLOW_LEADING_WILDCARD,
                IndexSettings.TIME_SERIES_INDEX_MERGE_POLICY,
                ScriptService.SCRIPT_GENERAL_CACHE_SIZE_SETTING,
                ScriptService.SCRIPT_GENERAL_CACHE_EXPIRE_SETTING,
                ScriptService.SCRIPT_GENERAL_MAX_COMPILATIONS_RATE_SETTING,
                ScriptService.SCRIPT_CACHE_SIZE_SETTING,
                ScriptService.SCRIPT_CACHE_EXPIRE_SETTING,
                ScriptService.SCRIPT_DISABLE_MAX_COMPILATIONS_RATE_SETTING,
                ScriptService.SCRIPT_MAX_COMPILATIONS_RATE_SETTING,
                ScriptService.SCRIPT_MAX_SIZE_IN_BYTES,
                ScriptService.TYPES_ALLOWED_SETTING,
                ScriptService.CONTEXTS_ALLOWED_SETTING,
                IndicesService.INDICES_CACHE_CLEAN_INTERVAL_SETTING,
                IndicesFieldDataCache.INDICES_FIELDDATA_CACHE_SIZE_KEY,
                IndicesRequestCache.INDICES_CACHE_QUERY_SIZE,
                IndicesRequestCache.INDICES_CACHE_QUERY_EXPIRE,
                HunspellService.HUNSPELL_LAZY_LOAD,
                HunspellService.HUNSPELL_IGNORE_CASE,
                HunspellService.HUNSPELL_DICTIONARY_OPTIONS,
                IndicesStore.INDICES_STORE_DELETE_SHARD_TIMEOUT,
                Environment.PATH_DATA_SETTING,
                Environment.PATH_HOME_SETTING,
                Environment.PATH_LOGS_SETTING,
                Environment.PATH_REPO_SETTING,
                Environment.PATH_SHARED_DATA_SETTING,
                Environment.PIDFILE_SETTING,
                Environment.NODE_PIDFILE_SETTING,
                NodeEnvironment.NODE_ID_SEED_SETTING,
                DiscoverySettings.INITIAL_STATE_TIMEOUT_SETTING,
                DiscoveryModule.DISCOVERY_TYPE_SETTING,
                DiscoveryModule.DISCOVERY_SEED_PROVIDERS_SETTING,
                DiscoveryModule.LEGACY_DISCOVERY_HOSTS_PROVIDER_SETTING,
                DiscoveryModule.ELECTION_STRATEGY_SETTING,
                SettingsBasedSeedHostsProvider.DISCOVERY_SEED_HOSTS_SETTING,
                SettingsBasedSeedHostsProvider.LEGACY_DISCOVERY_ZEN_PING_UNICAST_HOSTS_SETTING,
                SeedHostsResolver.DISCOVERY_SEED_RESOLVER_MAX_CONCURRENT_RESOLVERS_SETTING,
                SeedHostsResolver.DISCOVERY_SEED_RESOLVER_TIMEOUT_SETTING,
                SeedHostsResolver.LEGACY_DISCOVERY_ZEN_PING_UNICAST_CONCURRENT_CONNECTS_SETTING,
                SeedHostsResolver.LEGACY_DISCOVERY_ZEN_PING_UNICAST_HOSTS_RESOLVE_TIMEOUT,
                SearchService.DEFAULT_KEEPALIVE_SETTING,
                SearchService.KEEPALIVE_INTERVAL_SETTING,
                SearchService.MAX_KEEPALIVE_SETTING,
                SearchService.ALLOW_EXPENSIVE_QUERIES,
                MultiBucketConsumerService.MAX_BUCKET_SETTING,
                SearchService.LOW_LEVEL_CANCELLATION_SETTING,
                SearchService.MAX_OPEN_SCROLL_CONTEXT,
                SearchService.MAX_OPEN_PIT_CONTEXT,
                SearchService.MAX_PIT_KEEPALIVE_SETTING,
                CreatePitController.PIT_INIT_KEEP_ALIVE,
                Node.WRITE_PORTS_FILE_SETTING,
                Node.NODE_NAME_SETTING,
                Node.NODE_ATTRIBUTES,
                Node.NODE_LOCAL_STORAGE_SETTING,
                NodeRoleSettings.NODE_ROLES_SETTING,
                AutoCreateIndex.AUTO_CREATE_INDEX_SETTING,
                BaseRestHandler.MULTI_ALLOW_EXPLICIT_INDEX,
                ClusterName.CLUSTER_NAME_SETTING,
                Client.CLIENT_TYPE_SETTING_S,
                ClusterModule.SHARDS_ALLOCATOR_TYPE_SETTING,
                OpenSearchExecutors.PROCESSORS_SETTING,
                OpenSearchExecutors.NODE_PROCESSORS_SETTING,
                ThreadContext.DEFAULT_HEADERS_SETTING,
                Loggers.LOG_DEFAULT_LEVEL_SETTING,
                Loggers.LOG_LEVEL_SETTING,
                NodeEnvironment.MAX_LOCAL_STORAGE_NODES_SETTING,
                NodeEnvironment.ENABLE_LUCENE_SEGMENT_INFOS_TRACE_SETTING,
                OsService.REFRESH_INTERVAL_SETTING,
                ProcessService.REFRESH_INTERVAL_SETTING,
                JvmService.REFRESH_INTERVAL_SETTING,
                FsService.REFRESH_INTERVAL_SETTING,
                JvmGcMonitorService.ENABLED_SETTING,
                JvmGcMonitorService.REFRESH_INTERVAL_SETTING,
                JvmGcMonitorService.GC_SETTING,
                JvmGcMonitorService.GC_OVERHEAD_WARN_SETTING,
                JvmGcMonitorService.GC_OVERHEAD_INFO_SETTING,
                JvmGcMonitorService.GC_OVERHEAD_DEBUG_SETTING,
                PageCacheRecycler.LIMIT_HEAP_SETTING,
                PageCacheRecycler.WEIGHT_BYTES_SETTING,
                PageCacheRecycler.WEIGHT_INT_SETTING,
                PageCacheRecycler.WEIGHT_LONG_SETTING,
                PageCacheRecycler.WEIGHT_OBJECTS_SETTING,
                PageCacheRecycler.TYPE_SETTING,
                PluginsService.MANDATORY_SETTING,
                BootstrapSettings.SECURITY_FILTER_BAD_DEFAULTS_SETTING,
                BootstrapSettings.MEMORY_LOCK_SETTING,
                BootstrapSettings.SYSTEM_CALL_FILTER_SETTING,
                BootstrapSettings.CTRLHANDLER_SETTING,
                KeyStoreWrapper.SEED_SETTING,
                IndexingMemoryController.INDEX_BUFFER_SIZE_SETTING,
                IndexingMemoryController.MIN_INDEX_BUFFER_SIZE_SETTING,
                IndexingMemoryController.MAX_INDEX_BUFFER_SIZE_SETTING,
                IndexingMemoryController.SHARD_INACTIVE_TIME_SETTING,
                IndexingMemoryController.SHARD_MEMORY_INTERVAL_TIME_SETTING,
                ResourceWatcherService.ENABLED,
                ResourceWatcherService.RELOAD_INTERVAL_HIGH,
                ResourceWatcherService.RELOAD_INTERVAL_MEDIUM,
                ResourceWatcherService.RELOAD_INTERVAL_LOW,
                SearchModule.INDICES_MAX_CLAUSE_COUNT_SETTING,
                ThreadPool.ESTIMATED_TIME_INTERVAL_SETTING,
                FastVectorHighlighter.SETTING_TV_HIGHLIGHT_MULTI_VALUE,
                Node.BREAKER_TYPE_KEY,
                OperationRouting.USE_ADAPTIVE_REPLICA_SELECTION_SETTING,
                OperationRouting.IGNORE_AWARENESS_ATTRIBUTES_SETTING,
                OperationRouting.WEIGHTED_ROUTING_DEFAULT_WEIGHT,
                OperationRouting.WEIGHTED_ROUTING_FAILOPEN_ENABLED,
                OperationRouting.STRICT_WEIGHTED_SHARD_ROUTING_ENABLED,
                OperationRouting.IGNORE_WEIGHTED_SHARD_ROUTING,
                IndexGraveyard.SETTING_MAX_TOMBSTONES,
                PersistentTasksClusterService.CLUSTER_TASKS_ALLOCATION_RECHECK_INTERVAL_SETTING,
                EnableAssignmentDecider.CLUSTER_TASKS_ALLOCATION_ENABLE_SETTING,
                PeerFinder.DISCOVERY_FIND_PEERS_INTERVAL_SETTING,
                PeerFinder.DISCOVERY_FIND_PEERS_INTERVAL_DURING_DECOMMISSION_SETTING,
                PeerFinder.DISCOVERY_REQUEST_PEERS_TIMEOUT_SETTING,
                ClusterFormationFailureHelper.DISCOVERY_CLUSTER_FORMATION_WARNING_TIMEOUT_SETTING,
                ElectionSchedulerFactory.ELECTION_INITIAL_TIMEOUT_SETTING,
                ElectionSchedulerFactory.ELECTION_BACK_OFF_TIME_SETTING,
                ElectionSchedulerFactory.ELECTION_MAX_TIMEOUT_SETTING,
                ElectionSchedulerFactory.ELECTION_DURATION_SETTING,
                Coordinator.PUBLISH_TIMEOUT_SETTING,
                Coordinator.PUBLISH_INFO_TIMEOUT_SETTING,
                JoinHelper.JOIN_TIMEOUT_SETTING,
                FollowersChecker.FOLLOWER_CHECK_TIMEOUT_SETTING,
                FollowersChecker.FOLLOWER_CHECK_INTERVAL_SETTING,
                FollowersChecker.FOLLOWER_CHECK_RETRY_COUNT_SETTING,
                LeaderChecker.LEADER_CHECK_TIMEOUT_SETTING,
                LeaderChecker.LEADER_CHECK_INTERVAL_SETTING,
                LeaderChecker.LEADER_CHECK_RETRY_COUNT_SETTING,
                Reconfigurator.CLUSTER_AUTO_SHRINK_VOTING_CONFIGURATION,
                TransportAddVotingConfigExclusionsAction.MAXIMUM_VOTING_CONFIG_EXCLUSIONS_SETTING,
                ClusterBootstrapService.INITIAL_MASTER_NODES_SETTING,  // deprecated
                ClusterBootstrapService.INITIAL_CLUSTER_MANAGER_NODES_SETTING,
                ClusterBootstrapService.UNCONFIGURED_BOOTSTRAP_TIMEOUT_SETTING,
                LagDetector.CLUSTER_FOLLOWER_LAG_TIMEOUT_SETTING,
                HandshakingTransportAddressConnector.PROBE_CONNECT_TIMEOUT_SETTING,
                HandshakingTransportAddressConnector.PROBE_HANDSHAKE_TIMEOUT_SETTING,
                SnapshotsService.MAX_CONCURRENT_SNAPSHOT_OPERATIONS_SETTING,
                FsHealthService.ENABLED_SETTING,
                FsHealthService.REFRESH_INTERVAL_SETTING,
                FsHealthService.SLOW_PATH_LOGGING_THRESHOLD_SETTING,
                FsHealthService.HEALTHY_TIMEOUT_SETTING,
                NodeLoadAwareAllocationDecider.CLUSTER_ROUTING_ALLOCATION_LOAD_AWARENESS_PROVISIONED_CAPACITY_SETTING,
                NodeLoadAwareAllocationDecider.CLUSTER_ROUTING_ALLOCATION_LOAD_AWARENESS_SKEW_FACTOR_SETTING,
                NodeLoadAwareAllocationDecider.CLUSTER_ROUTING_ALLOCATION_LOAD_AWARENESS_ALLOW_UNASSIGNED_PRIMARIES_SETTING,
                NodeLoadAwareAllocationDecider.CLUSTER_ROUTING_ALLOCATION_LOAD_AWARENESS_FLAT_SKEW_SETTING,
                ShardIndexingPressureSettings.SHARD_INDEXING_PRESSURE_ENABLED,
                ShardIndexingPressureSettings.SHARD_INDEXING_PRESSURE_ENFORCED,
                ShardIndexingPressureSettings.REQUEST_SIZE_WINDOW,
                ShardIndexingPressureSettings.SHARD_MIN_LIMIT,
                ShardIndexingPressureStore.MAX_COLD_STORE_SIZE,
                ShardIndexingPressureMemoryManager.LOWER_OPERATING_FACTOR,
                ShardIndexingPressureMemoryManager.OPTIMAL_OPERATING_FACTOR,
                ShardIndexingPressureMemoryManager.UPPER_OPERATING_FACTOR,
                ShardIndexingPressureMemoryManager.NODE_SOFT_LIMIT,
                ShardIndexingPressureMemoryManager.THROUGHPUT_DEGRADATION_LIMITS,
                ShardIndexingPressureMemoryManager.SUCCESSFUL_REQUEST_ELAPSED_TIMEOUT,
                ShardIndexingPressureMemoryManager.MAX_OUTSTANDING_REQUESTS,
                IndexingPressure.MAX_INDEXING_BYTES,
                TaskResourceTrackingService.TASK_RESOURCE_TRACKING_ENABLED,
                TaskManager.TASK_RESOURCE_CONSUMERS_ENABLED,
                TopNSearchTasksLogger.LOG_TOP_QUERIES_SIZE_SETTING,
                TopNSearchTasksLogger.LOG_TOP_QUERIES_FREQUENCY_SETTING,
                ClusterManagerTaskThrottler.THRESHOLD_SETTINGS,
                ClusterManagerTaskThrottler.BASE_DELAY_SETTINGS,
                ClusterManagerTaskThrottler.MAX_DELAY_SETTINGS,
                // Settings related to search backpressure
                SearchBackpressureSettings.SETTING_MODE,

                NodeDuressSettings.SETTING_NUM_SUCCESSIVE_BREACHES,
                NodeDuressSettings.SETTING_CPU_THRESHOLD,
                NodeDuressSettings.SETTING_HEAP_THRESHOLD,
                SearchTaskSettings.SETTING_CANCELLATION_RATIO,
                SearchTaskSettings.SETTING_CANCELLATION_RATE,
                SearchTaskSettings.SETTING_CANCELLATION_BURST,
                SearchTaskSettings.SETTING_HEAP_PERCENT_THRESHOLD,
                SearchTaskSettings.SETTING_HEAP_VARIANCE_THRESHOLD,
                SearchTaskSettings.SETTING_HEAP_MOVING_AVERAGE_WINDOW_SIZE,
                SearchTaskSettings.SETTING_CPU_TIME_MILLIS_THRESHOLD,
                SearchTaskSettings.SETTING_ELAPSED_TIME_MILLIS_THRESHOLD,
                SearchTaskSettings.SETTING_TOTAL_HEAP_PERCENT_THRESHOLD,
                SearchShardTaskSettings.SETTING_CANCELLATION_RATIO,
                SearchShardTaskSettings.SETTING_CANCELLATION_RATE,
                SearchShardTaskSettings.SETTING_CANCELLATION_BURST,
                SearchShardTaskSettings.SETTING_HEAP_PERCENT_THRESHOLD,
                SearchShardTaskSettings.SETTING_HEAP_VARIANCE_THRESHOLD,
                SearchShardTaskSettings.SETTING_HEAP_MOVING_AVERAGE_WINDOW_SIZE,
                SearchShardTaskSettings.SETTING_CPU_TIME_MILLIS_THRESHOLD,
                SearchShardTaskSettings.SETTING_ELAPSED_TIME_MILLIS_THRESHOLD,
                SearchShardTaskSettings.SETTING_TOTAL_HEAP_PERCENT_THRESHOLD,
                SearchBackpressureSettings.SETTING_CANCELLATION_RATIO,  // deprecated
                SearchBackpressureSettings.SETTING_CANCELLATION_RATE,   // deprecated
                SearchBackpressureSettings.SETTING_CANCELLATION_BURST,   // deprecated
                SegmentReplicationPressureService.SEGMENT_REPLICATION_INDEXING_PRESSURE_ENABLED,
                SegmentReplicationPressureService.MAX_INDEXING_CHECKPOINTS,
                SegmentReplicationPressureService.MAX_REPLICATION_TIME_BACKPRESSURE_SETTING,
                SegmentReplicationPressureService.MAX_REPLICATION_LIMIT_STALE_REPLICA_SETTING,
                SegmentReplicationPressureService.MAX_ALLOWED_STALE_SHARDS,

                // Settings related to resource trackers
                ResourceTrackerSettings.GLOBAL_CPU_USAGE_AC_WINDOW_DURATION_SETTING,
                ResourceTrackerSettings.GLOBAL_JVM_USAGE_AC_WINDOW_DURATION_SETTING,
                ResourceTrackerSettings.GLOBAL_IO_USAGE_AC_WINDOW_DURATION_SETTING,

                // Settings related to Searchable Snapshots
                Node.NODE_SEARCH_CACHE_SIZE_SETTING,
                FileCache.DATA_TO_FILE_CACHE_SIZE_RATIO_SETTING,

                // Settings related to Remote Refresh Segment Pressure
                RemoteStorePressureSettings.REMOTE_REFRESH_SEGMENT_PRESSURE_ENABLED,
                RemoteStorePressureSettings.BYTES_LAG_VARIANCE_FACTOR,
                RemoteStorePressureSettings.UPLOAD_TIME_LAG_VARIANCE_FACTOR,
                RemoteStorePressureSettings.MIN_CONSECUTIVE_FAILURES_LIMIT,

                // Settings related to Remote Store stats
                RemoteStoreStatsTrackerFactory.MOVING_AVERAGE_WINDOW_SIZE,

                // Related to monitoring of task cancellation
                TaskCancellationMonitoringSettings.IS_ENABLED_SETTING,
                TaskCancellationMonitoringSettings.DURATION_MILLIS_SETTING,

                // Search request slow log settings
                SearchRequestSlowLog.CLUSTER_SEARCH_REQUEST_SLOWLOG_THRESHOLD_WARN_SETTING,
                SearchRequestSlowLog.CLUSTER_SEARCH_REQUEST_SLOWLOG_THRESHOLD_INFO_SETTING,
                SearchRequestSlowLog.CLUSTER_SEARCH_REQUEST_SLOWLOG_THRESHOLD_DEBUG_SETTING,
                SearchRequestSlowLog.CLUSTER_SEARCH_REQUEST_SLOWLOG_THRESHOLD_TRACE_SETTING,
                SearchRequestSlowLog.CLUSTER_SEARCH_REQUEST_SLOWLOG_LEVEL,

                // Remote cluster state settings
                RemoteClusterStateService.REMOTE_CLUSTER_STATE_ENABLED_SETTING,
                RemoteClusterStateService.INDEX_METADATA_UPLOAD_TIMEOUT_SETTING,
                RemoteClusterStateService.GLOBAL_METADATA_UPLOAD_TIMEOUT_SETTING,
                RemoteClusterStateService.METADATA_MANIFEST_UPLOAD_TIMEOUT_SETTING,
                RemoteStoreNodeService.REMOTE_STORE_COMPATIBILITY_MODE_SETTING,
                RemoteStoreNodeService.MIGRATION_DIRECTION_SETTING,
                IndicesService.CLUSTER_REMOTE_TRANSLOG_BUFFER_INTERVAL_SETTING,
                IndicesService.CLUSTER_REMOTE_INDEX_RESTRICT_ASYNC_DURABILITY_SETTING,
                AdmissionControlSettings.ADMISSION_CONTROL_TRANSPORT_LAYER_MODE,
                CpuBasedAdmissionControllerSettings.CPU_BASED_ADMISSION_CONTROLLER_TRANSPORT_LAYER_MODE,
                CpuBasedAdmissionControllerSettings.INDEXING_CPU_USAGE_LIMIT,
                CpuBasedAdmissionControllerSettings.SEARCH_CPU_USAGE_LIMIT,
                IoBasedAdmissionControllerSettings.IO_BASED_ADMISSION_CONTROLLER_TRANSPORT_LAYER_MODE,
                IoBasedAdmissionControllerSettings.SEARCH_IO_USAGE_LIMIT,
                IoBasedAdmissionControllerSettings.INDEXING_IO_USAGE_LIMIT,
                IndicesService.CLUSTER_INDEX_RESTRICT_REPLICATION_TYPE_SETTING,
<<<<<<< HEAD
                IndicesService.CLUSTER_REMOTE_STORE_PATH_PREFIX_OPTIMISED_SETTING,

=======
>>>>>>> fbcc0d94
                // Concurrent segment search settings
                SearchService.CLUSTER_CONCURRENT_SEGMENT_SEARCH_SETTING,
                SearchService.CONCURRENT_SEGMENT_SEARCH_TARGET_MAX_SLICE_COUNT_SETTING
            )
        )
    );

    public static List<SettingUpgrader<?>> BUILT_IN_SETTING_UPGRADERS = Collections.emptyList();

    /**
     * Map of feature flag name to feature-flagged cluster settings. Once each feature
     * is ready for production release, the feature flag can be removed, and the
     * setting should be moved to {@link #BUILT_IN_CLUSTER_SETTINGS}.
     */
    public static final Map<List<String>, List<Setting>> FEATURE_FLAGGED_CLUSTER_SETTINGS = Map.of(
        List.of(FeatureFlags.TELEMETRY),
        List.of(
            TelemetrySettings.TRACER_ENABLED_SETTING,
            TelemetrySettings.TRACER_SAMPLER_PROBABILITY,
            TelemetrySettings.METRICS_PUBLISH_INTERVAL_SETTING,
            TelemetrySettings.TRACER_FEATURE_ENABLED_SETTING,
            TelemetrySettings.METRICS_FEATURE_ENABLED_SETTING
        ),
        List.of(FeatureFlags.PLUGGABLE_CACHE),
        List.of(CacheSettings.getConcreteStoreNameSettingForCacheType(CacheType.INDICES_REQUEST_CACHE))
    );
}<|MERGE_RESOLUTION|>--- conflicted
+++ resolved
@@ -713,11 +713,8 @@
                 IoBasedAdmissionControllerSettings.SEARCH_IO_USAGE_LIMIT,
                 IoBasedAdmissionControllerSettings.INDEXING_IO_USAGE_LIMIT,
                 IndicesService.CLUSTER_INDEX_RESTRICT_REPLICATION_TYPE_SETTING,
-<<<<<<< HEAD
                 IndicesService.CLUSTER_REMOTE_STORE_PATH_PREFIX_OPTIMISED_SETTING,
 
-=======
->>>>>>> fbcc0d94
                 // Concurrent segment search settings
                 SearchService.CLUSTER_CONCURRENT_SEGMENT_SEARCH_SETTING,
                 SearchService.CONCURRENT_SEGMENT_SEARCH_TARGET_MAX_SLICE_COUNT_SETTING
