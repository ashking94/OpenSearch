--- conflicted
+++ resolved
@@ -41,7 +41,6 @@
 import org.opensearch.index.store.lockmanager.RemoteStoreMetadataLockManager;
 import org.opensearch.index.store.remote.metadata.RemoteSegmentMetadata;
 import org.opensearch.index.store.remote.metadata.RemoteSegmentMetadataHandler;
-import org.opensearch.indices.replication.checkpoint.ReplicationCheckpoint;
 import org.opensearch.indices.replication.common.ReplicationType;
 import org.opensearch.threadpool.ThreadPool;
 
@@ -54,10 +53,6 @@
 import java.util.Map;
 import java.util.Set;
 import java.util.concurrent.CountDownLatch;
-<<<<<<< HEAD
-=======
-import java.util.concurrent.TimeUnit;
->>>>>>> 5670d2a2
 import java.util.concurrent.ExecutorService;
 import java.util.concurrent.TimeUnit;
 
@@ -198,96 +193,6 @@
         assertEquals(Set.of(), actualCache.keySet());
     }
 
-<<<<<<< HEAD
-=======
-    private Map<String, String> getDummyMetadata(String prefix, int commitGeneration) {
-        Map<String, String> metadata = new HashMap<>();
-
-        metadata.put(
-            prefix + ".cfe",
-            prefix
-                + ".cfe::"
-                + prefix
-                + ".cfe__"
-                + UUIDs.base64UUID()
-                + "::"
-                + randomIntBetween(1000, 5000)
-                + "::"
-                + randomIntBetween(512000, 1024000)
-                + "::"
-                + Version.MIN_SUPPORTED_MAJOR
-        );
-        metadata.put(
-            prefix + ".cfs",
-            prefix
-                + ".cfs::"
-                + prefix
-                + ".cfs__"
-                + UUIDs.base64UUID()
-                + "::"
-                + randomIntBetween(1000, 5000)
-                + "::"
-                + randomIntBetween(512000, 1024000)
-                + "::"
-                + Version.MIN_SUPPORTED_MAJOR
-        );
-        metadata.put(
-            prefix + ".si",
-            prefix
-                + ".si::"
-                + prefix
-                + ".si__"
-                + UUIDs.base64UUID()
-                + "::"
-                + randomIntBetween(1000, 5000)
-                + "::"
-                + randomIntBetween(512000, 1024000)
-                + "::"
-                + Version.LATEST.major
-        );
-        metadata.put(
-            "segments_" + commitGeneration,
-            "segments_"
-                + commitGeneration
-                + "::segments_"
-                + commitGeneration
-                + "__"
-                + UUIDs.base64UUID()
-                + "::"
-                + randomIntBetween(1000, 5000)
-                + "::"
-                + randomIntBetween(1024, 5120)
-                + "::"
-                + Version.LATEST.major
-        );
-        return metadata;
-    }
-
-    /**
-     * Prepares metadata file bytes with header and footer
-     * @param segmentFilesMap: actual metadata content
-     * @return ByteArrayIndexInput: metadata file bytes with header and footer
-     * @throws IOException IOException
-     */
-    private ByteArrayIndexInput createMetadataFileBytes(Map<String, String> segmentFilesMap, ReplicationCheckpoint replicationCheckpoint)
-        throws IOException {
-        ByteBuffersDataOutput byteBuffersIndexOutput = new ByteBuffersDataOutput();
-        segmentInfos.write(new ByteBuffersIndexOutput(byteBuffersIndexOutput, "", ""));
-        byte[] byteArray = byteBuffersIndexOutput.toArrayCopy();
-
-        BytesStreamOutput output = new BytesStreamOutput();
-        OutputStreamIndexOutput indexOutput = new OutputStreamIndexOutput("segment metadata", "metadata output stream", output, 4096);
-        CodecUtil.writeHeader(indexOutput, RemoteSegmentMetadata.METADATA_CODEC, RemoteSegmentMetadata.CURRENT_VERSION);
-        indexOutput.writeMapOfStrings(segmentFilesMap);
-        RemoteSegmentMetadata.writeCheckpointToIndexOutput(replicationCheckpoint, indexOutput);
-        indexOutput.writeLong(byteArray.length);
-        indexOutput.writeBytes(byteArray, byteArray.length);
-        CodecUtil.writeFooter(indexOutput);
-        indexOutput.close();
-        return new ByteArrayIndexInput("segment metadata", BytesReference.toBytes(output.bytes()));
-    }
-
->>>>>>> 5670d2a2
     private Map<String, Map<String, String>> populateMetadata() throws IOException {
         List<String> metadataFiles = new ArrayList<>();
 
@@ -318,23 +223,25 @@
         );
 
         when(remoteMetadataDirectory.openInput(metadataFilename, IOContext.DEFAULT)).thenAnswer(
-<<<<<<< HEAD
-            I -> createMetadataFileBytes(metadataFilenameContentMapping.get(metadataFilename), 23, 12, segmentInfos)
+            I -> createMetadataFileBytes(
+                metadataFilenameContentMapping.get(metadataFilename),
+                indexShard.getLatestReplicationCheckpoint(),
+                segmentInfos
+            )
         );
         when(remoteMetadataDirectory.openInput(metadataFilename2, IOContext.DEFAULT)).thenAnswer(
-            I -> createMetadataFileBytes(metadataFilenameContentMapping.get(metadataFilename2), 13, 12, segmentInfos)
+            I -> createMetadataFileBytes(
+                metadataFilenameContentMapping.get(metadataFilename2),
+                indexShard.getLatestReplicationCheckpoint(),
+                segmentInfos
+            )
         );
         when(remoteMetadataDirectory.openInput(metadataFilename3, IOContext.DEFAULT)).thenAnswer(
-            I -> createMetadataFileBytes(metadataFilenameContentMapping.get(metadataFilename3), 38, 10, segmentInfos)
-=======
-            I -> createMetadataFileBytes(metadataFilenameContentMapping.get(metadataFilename), indexShard.getLatestReplicationCheckpoint())
-        );
-        when(remoteMetadataDirectory.openInput(metadataFilename2, IOContext.DEFAULT)).thenAnswer(
-            I -> createMetadataFileBytes(metadataFilenameContentMapping.get(metadataFilename2), indexShard.getLatestReplicationCheckpoint())
-        );
-        when(remoteMetadataDirectory.openInput(metadataFilename3, IOContext.DEFAULT)).thenAnswer(
-            I -> createMetadataFileBytes(metadataFilenameContentMapping.get(metadataFilename3), indexShard.getLatestReplicationCheckpoint())
->>>>>>> 5670d2a2
+            I -> createMetadataFileBytes(
+                metadataFilenameContentMapping.get(metadataFilename3),
+                indexShard.getLatestReplicationCheckpoint(),
+                segmentInfos
+            )
         );
 
         return metadataFilenameContentMapping;
@@ -671,11 +578,7 @@
         metadata.put("_0.cfs", "_0.cfs::_0.cfs__" + UUIDs.base64UUID() + "::2345::1024::" + Version.LATEST.major);
 
         when(remoteMetadataDirectory.openInput(metadataFilename, IOContext.DEFAULT)).thenReturn(
-<<<<<<< HEAD
-            createMetadataFileBytes(metadata, 1, 5, segmentInfos)
-=======
-            createMetadataFileBytes(metadata, indexShard.getLatestReplicationCheckpoint())
->>>>>>> 5670d2a2
+            createMetadataFileBytes(metadata, indexShard.getLatestReplicationCheckpoint(), segmentInfos)
         );
 
         remoteSegmentStoreDirectory.init();
@@ -738,11 +641,11 @@
             getDummyMetadata("_0", (int) generation)
         );
         when(remoteMetadataDirectory.openInput(latestMetadataFileName, IOContext.DEFAULT)).thenReturn(
-<<<<<<< HEAD
-            createMetadataFileBytes(metadataFilenameContentMapping.get(latestMetadataFileName), generation, primaryTerm, segmentInfos)
-=======
-            createMetadataFileBytes(metadataFilenameContentMapping.get(latestMetadataFileName), indexShard.getLatestReplicationCheckpoint())
->>>>>>> 5670d2a2
+            createMetadataFileBytes(
+                metadataFilenameContentMapping.get(latestMetadataFileName),
+                indexShard.getLatestReplicationCheckpoint(),
+                segmentInfos
+            )
         );
 
         remoteSegmentStoreDirectory.init();
